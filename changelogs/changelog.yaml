releases:
  1.0.0:
    release_date: "2020-12-02"
    changes:
      release_summary: This is the initial release of the collection.
  1.0.1:
    release_date: "2021-03-22"
    changes:
      release_summary: Fixes a bug related to idempotent modules.
      bugfixes:
        - Fixes a bug in the 'site' and 'tag' modules, which are the only two idempotent modules.
  1.0.2:
    release_date: "2021-03-22"
    changes:
      release_summary: Fixes a bug related to optional module parameters.
      bugfixes:
        - Improve the documentation.
        - Fixes a bug that caused the task execution to fail if the optional parameters like port, dnac version and SSL verification were missing from the hosts.yml file.
  1.0.3:
    release_date: "2021-03-29"
    changes:
      release_summary: Fixes several bugs and issues required to pass sanity checks
      bugfixes:
        - Adds code of conduct
        - Adds missing boilerplate code
        - Adds code specific to idempotent module definitions
        - Adds entries to the sanity check ignore file
        - Fixes pylint issues
        - Fixes yamllint issues
        - Fixes return syntax errors
        - Removes the RETURN section from all modules
        - Removes blank spaces from DOCUMENTATION
        - Removes colon characters from DOCUMENTATION
        - Removes duplicate keys from DOCUMENTATION
        - Removes ANSIBLE_METADATA section from all modules
        - Adds changelog
  1.0.4:
    release_date: "2021-03-29"
    changes:
      release_summary: Fixes linting problems with the DOCUMENTATION and adds CI tests.
      bugfixes:
        - Fixes linting problems with the DOCUMENTATION.
  2.0.0:
    release_date: "2021-04-05"
    changes:
      release_summary: Moves the module parameters out of the inventory and places them inside the tasks themselves.
      major_changes:
        - Moves the module parameters out of the inventory and places them inside the tasks themselves.
      bugfixes:
        - Adds policy about releasing, versioning and deprecation to the README.
        - Documents the minimum version of Python supported by the collection.
        - Documents the dependency on ansible.utils
        - Documents the non-standard return values of all modules in the collection
  2.0.1:
    release_date: "2021-04-05"
    changes:
      release_summary: Fixes linting problems with the DOCUMENTATION.
      bugfixes:
        - Fixes linting problems with the DOCUMENTATION.
  2.0.2:
    release_date: "2021-04-06"
    changes:
      release_summary: Adds code to gracefully handle missing dependencies.
      bugfixes:
        - Adds try/except clauses to gracefully handle missing SDK and ansible.utils dependencies per ansible-core-2.11 requirements
  2.0.3:
    release_date: "2021-04-06"
    changes:
      release_summary: Updates the README to reflect latest API changes.
      bugfixes:
        - Updates the README to reflect latest API changes.
  2.0.4:
    release_date: "2021-04-12"
    changes:
      release_summary: Resolves an issue with overlapping params in some plugins as well as some documentation issues.
      bugfixes:
        - Fixes linting problems with the DOCUMENTATION.
        - Fixes a problem with the overlapping 'state' param in four plugins.
  2.0.5:
    release_date: "2021-04-12"
    changes:
      release_summary: This release introduces no changes. Exists just to be in sync with the Ansible Galaxy release number.
      minor_changes:
        - sync with Ansible Galaxy release number
  2.0.6:
    release_date: "2021-04-13"
    changes:
      release_summary: Adds dnacentersdk to the requirements.txt file. Adds sanitiy checks for Ansible v2.9.
      bugfixes:
        - Adds dnacentersdk to requirements.
      minor_changes:
        - Adds sanity ignores for ansible-2.9.
  2.0.7:
    release_date: "2021-04-14"
    changes:
      release_summary: Changes the minimum supported version of Ansible to v2.9.
      minor_changes:
        - Changes the minimum supported version from Ansible v.2.10.5 to v2.9.10.
  3.0.0:
    release_date: "2021-08-05"
    changes:
      release_summary: Drop special `state` params. Adds info plugins and resources.
      major_changes:
        - Adds _info plugins to query information from database.
        - Adds resources for modules to manage CRUD operations.
        - Adds plugins without state that perform special operation on DNA Center.
        - Adds plugins for resource's operations that have different structure in request/response bodies (ie. _create, _update, _delete plugins).
  3.1.0:
    release_date: "2021-08-10"
    changes:
      release_summary: Updates to support DNA version 2.2.2.3
      major_changes:
        - Adds new plugins related to DNA version 2.2.2.3.
        - Updates previous plugins to follow DNA version 2.2.2.3 specification.
  3.1.1:
    release_date: "2021-09-03"
    changes:
      release_summary: Adds headers parameter to info modules.
      minor_changes:
        - Adds ``headers`` parameter to info modules.
  3.1.2:
    release_date: "2021-09-08"
    changes:
      release_summary: Updates the README to reflect latest API changes.
      bugfixes:
        - Updates the README to reflect latest API changes.
  3.1.3:
    release_date: "2021-09-14"
    changes:
      release_summary: Fixes global credentials payload
      bugfixes:
        - It only accepts not None keys to dictionary item
        - It changes payload from dict to list of dict
  3.1.4:
    release_date: "2021-09-14"
    changes:
      release_summary: Updates module documentation & site_design_floormap
      bugfixes:
        - Adds param payload to site_design_floormap module
  3.1.5:
    release_date: "2021-09-17"
    changes:
      release_summary: Fixes internal 'exists' comparison
      bugfixes:
        - Changes the comparison from value to keys
  3.1.6:
    release_date: "2021-09-20"
    changes:
      release_summary: Fixes get_object_by_name issues
      bugfixes:
        - Add try catch/except to dnac execution
        - Update get for wireless_dynamic_interface, change key that has name
        - Update get for wireless_enterprise_ssid, obtain item.ssidDetails from items
  3.1.7:
    release_date: "2021-10-12"
    changes:
      release_summary: Fixes delete/update mixups
      bugfixes:
        - Fixes *delete modules that were calling update operation
        - Fixes *update modules that were calling delete operation
        - Fixes *update modules that were calling create operation
  3.2.0:
    release_date: "2021-10-22"
    changes:
      release_summary: Improves documentation and fixes check_mode behavior.
      bugfixes:
        - Improves the changelog.
        - Improves the documentation of modules.
        - Fixes check_mode behavior for non-info modules.
  3.2.1:
    release_date: "2021-10-25"
    changes:
      release_summary: Fixes check_mode behavior
      bugfixes:
        - On regular modules additional comparison of check_mode was removed as Ansible already handles it.
        - On info modules comparison was removed, because info modules should always run.
  3.2.2:
    release_date: "2021-11-01"
    changes:
      release_summary: Fixes id required condition
      bugfixes:
        - global_pool - includes request param as an alternative to id
        - network_device - includes request param as an alternative to id
        - pnp_device - includes request param as an alternative to id
  3.2.3:
    release_date: "2021-12-01"
    changes:
      release_summary: Fixes internal code and update test/sanity
      bugfixes:
        - Updated internal code for credential and discovery
      minor_changes:
        - Updated test/sanity and remove duplicates
  3.3.0:
    release_date: "2022-02-07"
    changes:
      release_summary: Fixes update tag_membership
      minor_changes:
        - tag_membership - changes in memberToTags from list to object in the way the value is obtained.
  3.3.1:
    release_date: "2022-02-13"
    changes:
      release_summary: Add early check of status for SDA modules
      bugfixes:
        - sda_fabric_authentication_profile - add early check of 'status' for module.
        - sda_fabric_border_device - add early check of 'status' for module.
        - sda_fabric_control_plane_device - add early check of 'status' for module.
        - sda_fabric_edge_device - add early check of 'status' for module.
        - sda_fabric_site - add early check of 'status' for module.
        - sda_fabric - add early check of 'status' for module.
        - sda_multicast - add early check of 'status' for module.
        - sda_port_assignment_for_access_point - add early check of 'status' for module.
        - sda_port_assignment_for_user_device - add early check of 'status' for module.
        - sda_provision_device - add early check of 'status' for module.
        - sda_virtual_network_ip_pool - add early check of 'status' for module.
        - sda_virtual_network_v2 - add early check of 'status' for module.
        - sda_virtual_network - add early check of 'status' for module.
  3.3.2:
    release_date: "2022-02-13"
    changes:
      release_summary: Add early check of status for SDA modules
      bugfixes:
        - sda_fabric_authentication_profile - add early check of 'status' for module.
        - sda_fabric_border_device - add early check of 'status' for module.
        - sda_fabric_control_plane_device - add early check of 'status' for module.
        - sda_fabric_edge_device - add early check of 'status' for module.
        - sda_fabric_site - add early check of 'status' for module.
        - sda_fabric - add early check of 'status' for module.
        - sda_multicast - add early check of 'status' for module.
        - sda_port_assignment_for_access_point - add early check of 'status' for module.
        - sda_port_assignment_for_user_device - add early check of 'status' for module.
        - sda_provision_device - add early check of 'status' for module.
        - sda_virtual_network_ip_pool - add early check of 'status' for module.
        - sda_virtual_network_v2 - add early check of 'status' for module.
        - sda_virtual_network - add early check of 'status' for module.
  4.0.0:
    release_date: "2021-12-01"
    changes:
      release_summary: Update to use DNAC v2.2.3.3
      minor_changes:
        - app_policy_default_info - new module.
        - app_policy_info - new module.
        - app_policy_intent_create - new module.
        - app_policy_queuing_profile - new module.
        - app_policy_queuing_profile_count_info - new module.
        - app_policy_queuing_profile_info - new module.
        - associate_site_to_network_profile - new module.
        - business_sda_hostonboarding_ssid_ippool - new module.
        - business_sda_hostonboarding_ssid_ippool_info - new module.
        - business_sda_wireless_controller_create - new module.
        - business_sda_wireless_controller_delete - new module.
        - device_family_identifiers_details_info - new module.
        - disassociate_site_to_network_profile - new module.
        - disasterrecovery_system_operationstatus_info - new module.
        - disasterrecovery_system_status_info - new module.
        - dnacaap_management_execution_status_info - new module.
        - endpoint_analytics_profiling_rules - new module.
        - endpoint_analytics_profiling_rules_info - new module.
        - golden_image_create - new module.
        - golden_tag_image_delete - new module.
        - golden_tag_image_details_info - new module.
        - profiling_rules_count_info - new module.
        - profiling_rules_in_bulk_create - new module.
        - projects_details_info - new module.
        - qos_device_interface_info_count_info - new module.
        - reserve_ip_subpool_create - new module.
        - reserve_ip_subpool_delete - new module.
        - reserve_ip_subpool_update - new module.
        - templates_details_info - new module.
      bugfixes:
        - configuration_template - update module logic.
        - configuration_template_project - update module logic.
        - path_trace - update module logic.
        - pnp_device - update module logic.
        - reports - update module logic.
        - wireless_profile - update module logic.
      major_changes:
        - applications_health_info - new `applicationName` parameter.
        - network_device - change `isForceDelete` parameter to `cleanConfig` parameter.
        - network_device - new `cleanConfig` parameter.
        - network_device_lexicographically_sorted_info - change `offset` param type from str to int
        - network_device_lexicographically_sorted_info - change `limit` param type from str to int
        - reserve_ip_subpool - new `ipv4GateWay` parameter.
        - sda_fabric - remove `payload` parameter.
        - sda_fabric_authentication_profile_info - add `authenticateTemplateName` parameter.
        - sda_fabric_authentication_profile - remove `payload` parameter.
        - sda_fabric_authentication_profile - add `authenticateTemplateName` parameter.
        - sda_fabric_authentication_profile - add `authenticationOrder` parameter.
        - sda_fabric_authentication_profile - add `dot1xToMabFallbackTimeout` parameter.
        - sda_fabric_authentication_profile - add `wakeOnLan` parameter.
        - sda_fabric_authentication_profile - add `numberOfHosts` parameter.
        - sda_device_info - change `deviceIPAddress` to `deviceManagementIpAddress` parameter.
        - sda_fabric_border_device - change `deviceIPAddress` to `deviceManagementIpAddress` parameter.
        - sda_fabric_border_device - remove `payload` parameter.
        - sda_fabric_border_device - add `deviceManagementIpAddress` parameter.
        - sda_fabric_border_device - add `siteNameHierarchy` parameter.
        - sda_fabric_border_device - add `externalDomainRoutingProtocolName` parameter.
        - sda_fabric_border_device - add `externalConnectivityIpPoolName` parameter.
        - sda_fabric_border_device - add `internalAutonomouSystemNumber` parameter.
        - sda_fabric_border_device - add `borderSessionType` parameter.
        - sda_fabric_border_device - add `connectedToInternet` parameter.
        - sda_fabric_border_device - add `externalConnectivitySettings` parameter.
        - sda_fabric_border_device - add `interfaceName` parameter.
        - sda_fabric_border_device - add `externalAutonomouSystemNumber` parameter.
        - sda_fabric_border_device - add `l3Handoff` parameter.
        - sda_fabric_border_device - add `virtualNetwork` parameter.
        - sda_fabric_border_device - add `virtualNetworkName` parameter.
        - sda_fabric_border_device - add `vlanId parameter.`
        - sda_fabric_border_device_info - change `deviceIPAddress` to `deviceManagementIpAddress` parameter.
        - sda_fabric_control_plane_device - change `deviceIPAddress` to `deviceManagementIpAddress` parameter.
        - sda_fabric_control_plane_device - remove `payload` parameter.
        - sda_fabric_control_plane_device - add `siteNameHierarchy` parameter.
        - sda_fabric_control_plane_device_info - change `deviceIPAddress` to `deviceManagementIpAddress` parameter.
        - sda_fabric_edge_device - change `deviceIPAddress` to `deviceManagementIpAddress` parameter.
        - sda_fabric_edge_device - remove `payload` parameter.
        - sda_fabric_edge_device - add `siteNameHierarchy` parameter.
        - sda_fabric_edge_device_info - change `deviceIPAddress` to `deviceManagementIpAddress` parameter.
        - sda_fabric_site - remove `payload` parameter.
        - sda_fabric_site - add `fabricName` parameter.
        - sda_multicast - change `fabricSiteNameHierarchy` to `siteNameHierarchy` parameter.
        - sda_multicast_info - change `fabricSiteNameHierarchy` to `siteNameHierarchy` parameter.
        - sda_port_assignment_for_access_point - remove `payload` parameter.
        - sda_port_assignment_for_access_point - change `device_ip` to `deviceManagementIpAddress` parameter.
        - sda_port_assignment_for_access_point - add `siteNameHierarchy` parameter.
        - sda_port_assignment_for_access_point - add `deviceManagementIpAddress` parameter.
        - sda_port_assignment_for_access_point - add `dataIpAddressPoolName` parameter.
        - sda_port_assignment_for_access_point - add `authenticateTemplateName` parameter.
        - sda_port_assignment_for_access_point - add `interfaceDescription` parameter.
        - sda_port_assignment_for_access_point_info - change `device_ip` to `deviceManagementIpAddress` parameter.
        - sda_port_assignment_for_user_device - remove `payload` parameter.
        - sda_port_assignment_for_user_device - change `device_ip` to `deviceManagementIpAddress` parameter.
        - sda_port_assignment_for_user_device - add `siteNameHierarchy` parameter.
        - sda_port_assignment_for_user_device - add `voiceIpAddressPoolName` parameter.
        - sda_port_assignment_for_user_device - add `dataIpAddressPoolName` parameter.
        - sda_port_assignment_for_user_device - add `authenticateTemplateName` parameter.
        - sda_port_assignment_for_user_device - add `scalableGroupName` parameter.
        - sda_port_assignment_for_user_device - add `interfaceDescription` parameter.
        - sda_port_assignment_for_user_device_info - change `device_ip` to `deviceManagementIpAddress` parameter.
        - sda_virtual_network - remove `payload` parameter.
        - snmpv2_read_community_credential - remove `id` and `instanceTenantId` parameter.
        - snmpv2_write_community_credential - remove `id` and `instanceTenantId` parameter.
        - site_health_info - add `siteType`, `offset`, `limit` parameters
        - sda_virtual_network_ip_pool - remove `payload` and `ipPoolName` parameter.
        - sda_virtual_network_ip_pool - add `siteNameHierarchy`, `ipPoolName`, `trafficType`, `authenticationPolicyName`, `scalableGroupName`, `isL2FloodingEnabled`, `isThisCriticalPool`, `poolType`, `vlanName`, `isWirelessPool` parameters.
  4.1.0:
    release_date: "2021-12-14"
    changes:
      release_summary: Add qos_device_interface and fixes tag_member
      minor_changes:
        - qos_device_interface - new module.
        - qos_device_interface_info - new module.
      bugfixes:
        - tag_member - change object param to use payload.
        - tag_member - update module documentation.
  4.1.1:
    release_date: "2022-01-12"
    changes:
      release_summary: Update module doc and fix issues 31 & 32
      bugfixes:
        - Updates the README to map versions (dnacentersdk and Cisco DNA Center with the ansible collection)
        - app_policy_queuing_profile - fix get_object_by_id (issue 32), which helps deletion.
        - application_sets - fix get_object_by_id (issue 32), which helps deletion.
        - applications - fix get_object_by_id (issue 32), which helps deletion.
        - business_sda_hostonboarding_ssid_ippool - fix exists check (issue 31).
        - business_sda_hostonboarding_ssid_ippool - fix get_object_by_id (issue 32), which helps deletion.
        - device_replacement - fix get_object_by_id (issue 32), which helps deletion.
        - event_subscription - fix get_object_by_id (issue 32), which helps deletion.
        - event_subscription_email - fix get_object_by_id (issue 32), which helps deletion.
        - event_subscription_rest - fix get_object_by_id (issue 32), which helps deletion.
        - event_subscription_syslog - fix get_object_by_id (issue 32), which helps deletion.
        - network_create - update module DOCUMENTATION block.
        - network_device_lexicographically_sorted_info - update module RETURN block.
        - network_update - update module DOCUMENTATION block.
        - pnp_global_settings - fix get_object_by_id (issue 32), which helps deletion.
        - qos_device_interface - fix get_object_by_id (issue 32), which helps deletion.
        - reserve_ip_subpool - fix get_object_by_id (issue 32), which helps deletion.
        - sda_fabric - fix get_object_by_id (issue 32), which helps deletion.
        - sda_fabric_authentication_profile - fix exists check (issue 31).
        - sda_fabric_authentication_profile - fix get_object_by_id (issue 32), which helps deletion.
        - sda_fabric_border_device - fix exists check (issue 31).
        - sda_fabric_border_device - fix get_object_by_id (issue 32), which helps deletion.
        - sda_fabric_control_plane_device - fix exists check (issue 31).
        - sda_fabric_control_plane_device - fix get_object_by_id (issue 32), which helps deletion.
        - sda_fabric_edge_device - fix exists check (issue 31).
        - sda_fabric_edge_device - fix get_object_by_id (issue 32), which helps deletion.
        - sda_fabric_site - add playbook
        - sda_fabric_site - fix exists check (issue 31).
        - sda_fabric_site - fix get_object_by_id (issue 32), which helps deletion.
        - sda_multicast - fix exists check (issue 31).
        - sda_multicast - fix get_object_by_id (issue 32), which helps deletion.
        - sda_port_assignment_for_access_point - fix exists check (issue 31).
        - sda_port_assignment_for_access_point - fix get_object_by_id (issue 32), which helps deletion.
        - sda_port_assignment_for_user_device - fix exists check (issue 31).
        - sda_port_assignment_for_user_device - fix get_object_by_id (issue 32), which helps deletion.
        - sda_provision_device - add 'update' capability to module.
        - sda_provision_device - fix exists check (issue 31).
        - sda_provision_device - fix get_object_by_id (issue 32), which helps deletion.
        - sda_provision_device - update module description and EXAMPLES block.
        - sda_virtual_network - add playbook
        - sda_virtual_network - fix exists check (issue 31).
        - sda_virtual_network - fix get_object_by_id (issue 32), which helps deletion.
        - sda_virtual_network_ip_pool - fix exists check (issue 31).
        - sda_virtual_network_ip_pool - fix get_object_by_id (issue 32), which helps deletion.
        - sda_virtual_network_v2 - fix exists check (issue 31).
        - sda_virtual_network_v2 - fix get_object_by_id (issue 32), which helps deletion.
        - sensor - fix get_object_by_id (issue 32), which helps deletion.
        - snmp_properties - fix get_object_by_id (issue 32), which helps deletion.
        - wireless_dynamic_interface - fix get_object_by_id (issue 32), which helps deletion.
        - wireless_enterprise_ssid - fix get_object_by_id (issue 32), which helps deletion.
        - wireless_profile - fix get_object_by_id (issue 32), which helps deletion.
        - wireless_rf_profile - fix get_object_by_id (issue 32), which helps deletion.
  4.1.2:
    release_date: "2022-01-17"
    changes:
      release_summary: Update plugin module documentation, update site_design_floormap_info
      bugfixes:
        - plugin/modules/* - Update plugin module documentation
      minor_changes:
        - site_design_floormap_info - Add get_all to module
  4.1.3:
    release_date: "2022-01-19"
    changes:
      release_summary: Update documentation link
      minor_changes:
        - update documentation link in galaxy
  4.2.0:
    release_date: "2022-01-31"
    changes:
      release_summary: Parameters were added to pnp_device_claim_to_site
      minor_changes:
        - pnp_device_claim_to_site - Add hostname, imageInfo and configInfo parameters to module.
        - Update dnacentersdk requirement from 2.4.0 to 2.4.4
  5.0.0:
    release_date: "2022-02-02"
    changes:
      release_summary: Parameters added and dropped for modules (service_provider_profile_delete, reserve_ip_subpool_update, network_device, business_sda_wireless_controller_create and business_sda_wireless_controller_delete)
      major_changes:
        - Update dnacentersdk requirement from 2.4.4 to 2.4.5
        - service_provider_profile_delete - Rename argument from 'sp_profile_name' to 'spProfileName'.
        - reserve_ip_subpool_update - Removed 'type', 'ipv4GlobalPool', 'ipv4Prefix', 'ipv4PrefixLength', 'ipv4Subnet' and 'ipv4TotalHost' arguments.
        - network_device - Removed 'managementIpAddress' arguments.
        - business_sda_wireless_controller_create - Removed 'deviceIPAddress' arguments.
        - business_sda_wireless_controller_delete - Removed 'deviceName' and 'siteNameHierarchy' arguments.
  5.1.0:
    release_date: "2022-02-07"
    changes:
      release_summary: Fixes update tag_membership for Cisco DNA Center v2.2.3.3
      minor_changes:
        - tag_membership - changes in memberToTags from list to object in the way the value is obtained.
        - Update README
  5.1.1:
    release_date: "2022-02-07"
    changes:
      release_summary: Fixes tag_membership module documentation
      minor_changes:
        - tag_membership - Fixes module documentation
  5.1.2:
    release_date: "2022-02-13"
    changes:
      release_summary: Add early check of status for SDA modules
      bugfixes:
        - sda_fabric_authentication_profile - add early check of 'status' for module.
        - sda_fabric_border_device - add early check of 'status' for module.
        - sda_fabric_control_plane_device - add early check of 'status' for module.
        - sda_fabric_edge_device - add early check of 'status' for module.
        - sda_fabric_site - add early check of 'status' for module.
        - sda_fabric - add early check of 'status' for module.
        - sda_multicast - add early check of 'status' for module.
        - sda_port_assignment_for_access_point - add early check of 'status' for module.
        - sda_port_assignment_for_user_device - add early check of 'status' for module.
        - sda_provision_device - add early check of 'status' for module.
        - sda_virtual_network_ip_pool - add early check of 'status' for module.
        - sda_virtual_network_v2 - add early check of 'status' for module.
        - sda_virtual_network - add early check of 'status' for module.
  5.2.0:
    release_date: "2022-02-24"
    changes:
      release_summary: Added siteNameHierarchy option to sda_virtual_network_ip_pool_info and sda_virtual_network_ip_pool
      minor_changes:
        - sda_virtual_network_ip_pool_info - add siteNameHierarchy option.
        - sda_virtual_network_ip_pool - update example documentation to include siteNameHierarchy option.
      bugfixes:
        - sda_fabric - add early check of 'status' for module when state is absent.
        - sda_fabric_authentication_profile - add early check of 'status' for module when state is absent.
        - sda_fabric_border_device - add early check of 'status' for module when state is absent.
        - sda_fabric_control_plane_device - add early check of 'status' for module when state is absent.
        - sda_fabric_edge_device - add early check of 'status' for module when state is absent.
        - sda_fabric_site - add early check of 'status' for module when state is absent.
        - sda_multicast - add early check of 'status' for module when state is absent.
        - sda_port_assignment_for_access_point - add early check of 'status' for module when state is absent.
        - sda_port_assignment_for_user_device - add early check of 'status' for module when state is absent.
        - sda_provision_device - add early check of 'status' for module when state is absent.
        - sda_virtual_network - add early check of 'status' for module when state is absent.
        - sda_virtual_network_ip_pool - add early check of 'status' for module when state is absent.
        - sda_virtual_network_ip_pool_info - add early check of 'status' for module when state is absent.
        - sda_virtual_network_v2 - add early check of 'status' for module when state is absent.
  6.0.0:
    release_date: "2022-03-14"
    changes:
      release_summary: Fixes update sda_fabric_border_device for Cisco DNA Center v2.2.3.3
      major_changes:
        - Update dnacentersdk requirement from 2.4.5 to 2.4.6
        - sda_fabric_border_device - changes in externalConnectivitySettings from object to list.
  6.1.0:
    release_date: "2022-03-22"
    changes:
      release_summary: Add new param on pnp_device_claim_to_site request
      minor_changes:
        - Update dnacentersdk requirement from 2.4.6 to 2.4.7
        - pnp_device_claim_to_site - add parameter rfProfile.
      bugfixes:
        - Fixed module documentation to have elements.
        - Fixed the type of dnac_port in the documentation from string to int.
  6.2.0:
    release_date: "2022-03-24"
    changes:
      release_summary: Change download modules response to include file details
      minor_changes:
        - file_info - Instead of returning the data string, it now returns a dictionary. The dictionary has property data with the previous string value.
        - file_info - add parameter filename.
        - reports_executions_info - Instead of returning the data string, it now returns a dictionary. The dictionary has property data with the previous string value.
        - reports_executions_info - add parameter filename.
  6.2.1:
    release_date: "2022-03-24"
    changes:
      release_summary: Update README
      bugfixes:
        - Update README, update Compatibility matrix.
  6.3.0:
    release_date: "2022-03-31"
    changes:
      release_summary: Adds headers parameter to wireless provision device update.
      minor_changes:
        - Adds ``headers`` parameter to wireless provision device update.
        - reports - `tag` and `deliveries` now support empty format
  6.4.0:
    release_date: "2022-04-20"
    changes:
      release_summary: Adds parameters to pnp_device_claim_to_site.
      minor_changes:
        - Adds following ``parameters`` to pnp_device_claim_to_site, gateway, imageId, ipInterfaceName, staticIP, subnetMask, vlanId
  6.5.0:
    release_date: "2022-06-20"
    changes:
      release_summary: New Dna Center API version 2.3.3.0.
      minor_changes:
        - Update dnacentersdk requirement from 2.4.7 to 2.5.0
        - assign_device_to_site - new module.
        - buildings_planned_access_points_info - new module.
        - business_sda_virtual_network_summary_info - new module.
        - event_config_connector_types_info - new module.
        - event_email_config_create - new module.
        - event_email_config_update - new module.
        - event_webhook_create - new module.
        - event_webhook_update - new module.
        - file_import - new module.
        - interface_info - new module.
        - interface_operation_create - new module.
        - interface_update - new module.
        - lan_automation_count_info - new module.
        - lan_automation_create - new module.
        - lan_automation_delete - new module.
        - lan_automation_log_info - new module.
        - lan_automation_status_info - new module.
        - network_device_custom_prompt_info - new module.
        - network_device_custom_prompt - new module.
  6.5.1:
    release_date: "2022-07-19"
    changes:
      release_summary: Added a status check, changed a required parameter and improved the doc.
      bugfixes:
        - sda_fabric_edge_device - Change required payload parameter to deviceManagementIpAddress
        - transit_peer_network - Added status check
        - file_info - Improve the module documentation.
  6.5.2:
    release_date: "2022-07-20"
    changes:
      release_summary: Deletion function fixed in several modules.
      bugfixes:
        - application_sets - delete function fixed.
        - applications - delete function fixed.
        - event_subscription - delete function fixed.
        - sda_fabric_authentication_profile - delete function fixed.
        - sda_fabric_border_device - delete function fixed.
        - sda_fabric_control_plane_device - delete function fixed.
        - sda_fabric_edge_device - delete function fixed.
        - sda_virtual_network - delete function fixed.
  6.5.3:
    release_date: "2022-08-12"
    changes:
      release_summary: Added new function and fixed module
      bugfixes:
        - Update dnacentersdk requirement from 2.5.0 to 2.5.4
        - business_sda_hostonboarding_ssid_ippool - create function added.
        - wireless_profile - create function fixed.
  6.6.0:
    release_date: "2022-09-13"
    changes:
      release_summary: Added new intent modules
      minor_changes:
        - pnp_intent - new module.
        - site_intent - new module.
        - swim_intent - new module.
        - template_intent - new module.
  6.6.1:
    release_date: "2022-11-17"
    changes:
      release_summary: Added the ability to export DNA Center credentials as environment variables and rennamed some vars.
      bugfixes:
        - DNA Center credentials can now be exported and used as env vars.
        - sda_virtual_network_ip_pool - Now pass the site_name_hierarchy correctly in get method.
  6.6.2:
    release_date: "2022-12-19"
    changes:
      release_summary: 
      bugfixes:
        - sda_fabric_border_device - fix Create example at EXAMPLES block
        - site_intent - fix Case_1 return example at RETURN block
        - swim_intent - fix functionality and tests
  6.6.3:
    release_date: "2023-01-19"
    changes:
      release_summary: Fixes get_object_by_name issues.
      bugfixes:
        - netconf_credential - Removed to search by username.
        - snmpv2_read_community_credential - Removed to search by username.
        - snmpv2_write_community_credential - Removed to search by username.
  6.6.4:
    release_date: "2023-03-14"
    changes:
      release_summary: New method to compare changes
      bugfixes:
        - A new method to compare changes for specific cases has been added.
        - network_device - Used a new method to compare changes.
  6.7.0:
    release_date: "2023-04-12"
    changes:
      release_summary: Compatibility with 2.3.5.3 DNA Center APIs
      minor_changes:
        - accesspoint_configuration_details_by_task_id_info - new module
        - authentication_policy_servers_info - new module
        - credential_to_site_by_siteid_create_v2 - new module
        - device_reboot_apreboot_info - new module
        - dnac_packages_info - new module
        - eox_status_device_info - new module
        - eox_status_summary_info - new module
        - event_email_config - new module
        - event_email_config_info - new module
        - event_snmp_config_info - new module
        - event_syslog_config - new module
        - event_syslog_config_info - new module
        - execute_suggested_actions_commands - new module
        - global_credential_v2 - new module
        - global_credential_v2_info - new module
        - integration_settings_instances_itsm - new module
        - integration_settings_instances_itsm_info - new module
        - lan_automation_log_by_serial_number_info - new module
        - network_device_user_defined_field - new module
        - network_device_user_defined_field_info - new module
        - network_v2 - new module
        - network_v2_info - new module
        - role_permissions_info - new module
        - roles_info - new module
        - service_provider_v2 - new module
        - service_provider_v2_info - new module
        - sp_profile_delete_v2 - new module
        - user - new module
        - user_info - new module
        - users_external_servers_info - new module
        - wireless_accespoint_configuration - new module
        - wireless_accesspoint_configuration_summary_info - new module
        - device_interface_info - attributes `lastInputTime` and `lastOutputTime` were added.
        - pnp_device_claim_to_site - attributes `removeInactive` and `hostname` were removed. 
        - sda_fabric_border_device - attributes `routeDistributionProtocol` and `borderPriority` were added.
        - sda_fabric_control_plane_device attribute `routeDistributionProtocol` was added.
        - sda_fabric_edge_device - attribute `siteNameHierarchy` was added.
        - sda_fabric_site - attribute `fabricType` was added.
        - sda_port_assignment_for_user_device - attribute `interfaceNames` was added.
        - sda_virtual_network - attribute `vManageVpnId` was added.
        - sda_virtual_network_ip_pool - attribute `isBridgeModeVm` was added.
        - sda_virtual_network_v2 - attribute `isBridgeModeVm` was added.
    6.7.1:
      release_date: "2023-04-12"
      changes:
        release_summary: Adding documentation for 2.3.5.3 API
        minor_changes:
          - Adding documentation for 2.3.5.3 API
    6.7.2:
      release_date: "2023-05-09"
      changes:
        release_summary: Adding documentation for 2.3.5.3 API
        minor_changes:
          - Updating documentation, collection supports 2.3.5.3 DNA Center API Version.
    6.7.3:
      release_date: "2023-06-27"
      changes:
        release_summary: Updating documentation and fixing global credentials.
        minor_changes:
          - Documentation changes in example of site_intent
          - The global credentials create implementation fixed.
          - Discovery playbook has no hardcoded credentials id and seed IP.
    6.7.4:
      release_date: "2023-08-24"
      changes:
        release_summary: Updated sanity test.
        minor_changes:
        - Updated test/sanity and remove unnecessary
    6.7.5:
      release_date: "2023-09-25"
      changes:
        release_summary: Updated different function names.
        bugfixes:
        - Updated from get_permissions_ap_i to get_permissions_api
        - Updated from get_roles_ap_i to get_roles_api
        - Updated from get_users_ap_i to get_users_api
        - Updated from get_external_authentication_servers_ap_i to get_external_authentication_servers_api
    6.7.6:
      release_date: "2023-10-13"
      changes:
        release_summary: Several changes to modules.
        minor_changes:
          - A new intent module for network settings to support Global IP Pool, Reserve IP Pool, Global servers, TimeZone, Message of the Day and telemetry servers.
          - By inheriting DNAC base class, changes done to Swim, Template, PnP intent modules.
    6.8.0:
      release_date: "2023-11-10"
      changes:
        release_summary: Several changes to modules.
        minor_changes:
          - A new intent module to perform inventory for Adding, Deleting, Resyncing, Updating Devices etc. for all types of devices.
          - A new intent module to Create, Update and Delete Global Device Credentials and Assign Credentials to a sites.
          - A new intent module to discover the devices.
          - Minor changes to swim intent module.
    6.8.1:
      release_date: "2023-11-20"
      changes:
        release_summary: Updating documentation and fixing swim issues.
        minor_changes:
          - Fixed issues in Swim intent module. 
          - Updated docstring in site intent and template intent modules.
    6.8.2:
      release_date: "2023-12-04"
      changes:
        release_summary: Changing galaxy.
        bugfixes:
          - Adding support to ansible.utils >=3.0
          - pnp_device_claim_to_site.py change configInfo from `list` to `dict` #135
    6.9.0:
      release_date: "2023-12-05"
      changes:
        release_summary: Changing galaxy.
        minor_changes:
          - Adding support to ansible.utils ">=2.0.0, <4.00".
    6.10.0:
      release_date: "2023-12-18"
      changes:
        release_summary: Changes in intent module to support discovery, provisioning and more operations in swim, site, template and pnp intent modules.
        minor_changes:
          - Changes in inventory_intent module to support Update Device role, update interface details.
          - Changes in inventory_intent module to create and assign Global User defined field to devices, Delete Global UDF, Delete Provisioned/Unprovisioned devices.
          - Changes in pnp_intent module to support bulk addition and bulk deletion along with variable names.
          - Handling idempotent in delete operation in site_intent module.
          - Adding discovery intent module to support discovering the devices.
          - Changes in swim intent module to support Distribute and activate image by fetching device based on site and device family details
          - Changes in site intent module to support one-shot site deletion
          - To Support provisioning wired device, reboot AP's, export device list, delete provisioned devices.
          - Change the variable names into snake case in all the intent modules for better readability.
    6.10.1:
      release_date: "2024-01-20"
      changes:
        release_summary: Changes in network settings, site, discovery, inventory, swim, credential and provisioning intent modules
        minor_changes:
          - Introducing config_verify to verify the state operations in Catalyst Center in network settings and site intent module
          - Changes to support inventory and provisioning intent modules
    6.10.2:
      release_date: "2024-01-24"
      changes:
        release_summary: Set dnac log level if it is not set in the playbook.
        minor_changes:
          - Set dnac log level if it is not set in the playbook.
          - Handle provisioning of device if it is not in managed state for longer.
          - Set the logging levels for device credentails intent module.
    6.10.3:
      release_date: "2024-01-30"
      changes:
        release_summary: Fixing swim_import_local action.
        minor_changes:
          - Building additional parameters needed in sdk.
    6.10.4:
      release_date: "2024-02-05"
      changes:
        release_summary: Enhancements in Cisco Catalyst Center logging
        minor_changes:
          - Introducing log levels and log file path
          - Updated Documentation in template intent module
          - Enhancements in device_credential, inventory, discovery and template intent modules.
    6.11.0:
      release_date: "2024-02-17"
      changes:
        release_summary: Adding new workflow manager modules in Cisco Catalyst Center
        minor_changes:
          - The 'site_workflow_manager' module orchestrates the creation of sites within the Cisco Catalyst Center, encompassing areas such as buildings and floors. It ensures necessary pre-checks are performed and allows for subsequent updates to these sites. Additionally, the module facilitates the deletion of specific sites using the site and parent names. A feature to delete all child sites by specifying only the parent site name is also available.
          - The 'swim_workflow_manager' module handles the importation of SWIM images into the Cisco Catalyst Center, utilizing either a remote URL or a local image file path. It provides functionality for tagging and untagging SWIM images based on device family, role, and site. The module ensures the successful importation of images for distribution and activation on devices within the Cisco Catalyst Center. It also allows for the retrieval of a list of devices tied to a specific site, device family, and device role, facilitating various SWIM operations such as importing, tagging, distribution, and activation.
          - The 'network_settings_workflow_manager' module manages global IP pool allocation, reserved sub pool assignment, and network function administration, including DHCP, Syslog, SNMP, NTP, Network AAA, client and endpoint AAA, and DNS servers, ensuring seamless operation at site and global levels in the Cisco Catalyst Center.
          - The 'device_credential_workflow_manager' module oversees the management of global device credentials, including CLI, SNMPv2C read, SNMPv2C write, SNMPv3, HTTP(s) read, and HTTP(s) write. It facilitates the assignment of these credentials to specific sites, ensuring secure and efficient access to network devices across the infrastructure in the Cisco Catalyst Center.
          - The 'inventory_workflow_manager' module is responsible for the actions that can be performed over devices which includes adding, deleting, resyncing, updating device details, device credentials, common info etc. for all types of devices - network device, compute device, meraki device, firepower management system device and third party devices. Exporting devices details and device credentials details into the CSV file, doing wired/wireless device provisioning, reboot AP devices, resyncing of device etc. Also we can update device just by giving the parameter that need to be changes on single or bulk devices and rest required parameters will be fetched from Cisco Catalyst Center and prepopulate it before triggering the update API.
          - The 'pnp_workflow_manager' module helps in adding a device or adding devices in bulk to PnP database of the Cisco Catalyst Center. Post addition, device can be claimed to a site along with template provision and image upgrade. Along with that devices can be deleted from the PnP database.
          - The 'discovery_workflow_manager' module streamlines the discovery of devices using various methods including single IP, IP range, multi-range, CDP, CIDR, and LLDP. It also offers the ability to clear out discoveries by deleting them from the discovery database, with an option to delete all discoveries simultaneously.
          - The 'provision_workflow_manager' module provisions and re-provisions devices added in the inventory to site, by taking management IP address as input. It allows provisioning of both wired and wireless devices. It also allows un-provisioning of devices.
          - The 'template_workflow_manager' module is responsible for overseeing templates, export projects/templates, and import projects/templates. It handles configuration templates by enabling the creation, updating, and deletion of templates and projects. Additionally, the module supports export functionality to retrieve project and template details from Cisco Catalyst Center, and Import functionality to create templates and projects within the Cisco Catalyst Center.
    6.12.0:
      release_date: "2024-03-06"
      changes:
        release_summary: Enhancements in discovery and inventory workflow manager modules.
        minor_changes:
          - Changes in discovery workflow manager module to support SNMP credentials v2 and handling error messages.
          - Changes in inventory workflow manager module to support snmp v2.
          - swim_workflow_manager - attribute 'device_series_name' was added.
          - swim_intent - attribute 'device_series_name' was added.
          - discovery_workflow_manager - attribute 'global_credentials' was added and 'global_cli_len' was removed.
          - discovery_intent - attribute 'global_credentials' was added and 'global_cli_len' was removed.
          - >
            inventory_workflow_manager - attributes 'serial_number', 'device_added', 'role_source' were removed.
                                         attributes 'clear_mac_address_table', 'device_ip', 'resync_retry_count', 'resync_retry_interval',
                                              'reprovision_wired_device', 'provision_wireless_device' were added.
                                         Renamed argument from 'ip_address' to 'ip_address_list'.
          - >
            inventory_intent - attributes 'serial_number', 'device_added', 'role_source' were removed.
                                         attributes 'clear_mac_address_table', 'device_ip', 'resync_retry_count', 'resync_retry_interval',
                                              'reprovision_wired_device', 'provision_wireless_device' were added.
                                         Renamed argument from 'ip_address' to 'ip_address_list'.
          - pnp_workflow_manager - Adding fix for Stackswitch getting changed to normal switch post editing the device's info.
          - pnp_intent - Adding fix for Stackswitch getting changed to normal switch post editing the device's info.
  6.13.0:
      release_date: "2024-03-12"
      changes:
        release_summary: Changes the minimum supported version of Ansible to v2.14.0
        minor_changes:
          - Changes the minimum supported version from Ansible v2.9.10 to v2.14.0
  6.13.1:
      release_date: "2024-03-15"
      changes:
        release_summary: Enhancements in discovery, site, swim and inventory workflow manager modules.
        minor_changes:
          - Introduced sample playbooks for the discovery module.
          - Resolved a 'NoneType' error in discovery module credentials.
          - Corrected site creation issues in the site module when optional parameters are missing.
          - Fixed management IP updates for devices on SNMP version v2.
          - Addressed image un-tagging issues in inherited site settings.
          - Provided documentation for EWLC templates in Cisco Catalyst Center version 2.3.7.x.
          - Added attributes 'dnac_api_task_timeout' and 'dnac_task_poll_interval' in intent and workflow_manager modules.
          - inventory_workflow_manager - Added attributes 'add_user_defined_field', 'update_interface_details', 'export_device_list' and 'admin_status'
          - inventory_workflow_manager - Removed attributes 'provision_wireless_device', 'reprovision_wired_device'
  6.13.2:
      release_date: "2024-04-03"
      changes:
        release_summary: Enhancements in discovery, site, swim and inventory workflow manager modules.
        minor_changes:
          - Added the op_modifies=True when calling SDK APIs in the workflow manager modules.
          - Added a method to validate IP addresses.
          - Fixed a minor issue in the site workflow manager module.
          - Updating galaxy.yml ansible.utils dependencies.
  6.13.3:
      release_date: "2024-04-08"
      changes:
        release_summary: Enhancements in discovery, template, swim and inventory workflow manager modules.
        minor_changes:
          - Adding support to importing a template using JSON file
          - Changes in discovery workflow manager modules  relating to different states of the discovery job
  6.14.0:
      release_date: "2024-05-31"
      changes:
        release_summary: New Dna Center API version 2.3.7.6, and addition of Workflow Manager modules support for device configuration backups, events and notifications, ISE and RADIUS server integrations, and network compliance.
        minor_changes:
          - device_configs_backup_workflow_manager - New workflow manager module for device configuration backup functions.
          - events_and_notifications_workflow_manager - New workflow manager for configuring various types of destinations(Webhook, Email, Syslog, SNMP, ITSM) to deliver event notifications.
          - ise_radius_integration_workflow_manager - New workflow manager for Authentication and Policy Servers(ISE/AAA).
          - network_compliance_workflow_manager - New workflow manager for Network Compliance module for managing network compliance tasks on reachable device(s).
          - device_credential_workflow_manager - Updated the log messages.
          - inventory_workflow_manager - Updated changes related to provisioning devices.
          - provision_workflow_manager - Updated changes related to handle errors.
          - site_workflow_manager - Updated changes in Site updation.
          - network_settings_workflow_manager - Added attributes 'ipv4_global_pool_name'.
          - template_workflow_manager - Removed attributes 'create_time', 'failure_policy', 'last_update_time', 'latest_version_time', 'parent_template_id', 'project_id', 'validation_errors', 'rollback_template_params' and 'rollback_template_content'.
<<<<<<< HEAD
          - ise_radius_integration_workflow_manager - Removed the attributes 'port' and 'subscriber_name'. Added the attribute 'ise_integration_wait_time'.
=======
          - Changes in inventory and swim workflow manager modules.
          - application_policy_application_set_count_info - new module
          - application_policy_application_set_info - new module
          - application_policy_application_set - new module
          - applications_count_v2_info - new module
          - applications_v2_info - new module
          - applications_v2 - new module
          - auth_token_create - new module
          - authentication_policy_servers - new module
          - device_reboot_apreboot - new module
          - dna_event_snmp_config_info - new module
          - event_snmp_config - new module
          - event_webhook_read_info - new module
          - flexible_report_content_info - new module
          - flexible_report_execute - new module
          - flexible_report_executions_info - new module
          - flexible_report_schedule_info - new module
          - flexible_report_schedule  - new module
          - integration_settings_itsm_instances_info - new module
          - integration_settings_status_info - new module
          - ise_integration_status_info - new module
          - lan_automation_sessions_info - new module
          - lan_automation_update_device - new module
          - lan_automation_update_v2 - new module
          - lan_automation_update - new module
          - lan_automation_v2 - new module
          - network_device_user_defined_field_delete - new module
          - users_external_authentication - new module
          - users_external_servers_aaa_attribute - new module
  6.15.0:
      release_date: "2024-06-03"
      changes:
        release_summary: Fix module name.
        minor_changes:
          - Fix module name from network_device_config__info to configuration_archive_details_info.
>>>>>>> 588d22d7
<|MERGE_RESOLUTION|>--- conflicted
+++ resolved
@@ -880,9 +880,7 @@
           - site_workflow_manager - Updated changes in Site updation.
           - network_settings_workflow_manager - Added attributes 'ipv4_global_pool_name'.
           - template_workflow_manager - Removed attributes 'create_time', 'failure_policy', 'last_update_time', 'latest_version_time', 'parent_template_id', 'project_id', 'validation_errors', 'rollback_template_params' and 'rollback_template_content'.
-<<<<<<< HEAD
           - ise_radius_integration_workflow_manager - Removed the attributes 'port' and 'subscriber_name'. Added the attribute 'ise_integration_wait_time'.
-=======
           - Changes in inventory and swim workflow manager modules.
           - application_policy_application_set_count_info - new module
           - application_policy_application_set_info - new module
@@ -917,5 +915,4 @@
       changes:
         release_summary: Fix module name.
         minor_changes:
-          - Fix module name from network_device_config__info to configuration_archive_details_info.
->>>>>>> 588d22d7
+          - Fix module name from network_device_config__info to configuration_archive_details_info.