releases:
  1.0.0:
    release_date: "2020-12-02"
    changes:
      release_summary: This is the initial release of the collection.
  1.0.1:
    release_date: "2021-03-22"
    changes:
      release_summary: Fixes a bug related to idempotent modules.
      bugfixes:
        - Fixes a bug in the 'site' and 'tag' modules, which are the only two idempotent modules.
  1.0.2:
    release_date: "2021-03-22"
    changes:
      release_summary: Fixes a bug related to optional module parameters.
      bugfixes:
        - Improve the documentation.
        - Fixes a bug that caused the task execution to fail if the optional parameters like port, dnac version and SSL verification were missing from the hosts.yml file.
  1.0.3:
    release_date: "2021-03-29"
    changes:
      release_summary: Fixes several bugs and issues required to pass sanity checks
      bugfixes:
        - Adds code of conduct
        - Adds missing boilerplate code
        - Adds code specific to idempotent module definitions
        - Adds entries to the sanity check ignore file
        - Fixes pylint issues
        - Fixes yamllint issues
        - Fixes return syntax errors
        - Removes the RETURN section from all modules
        - Removes blank spaces from DOCUMENTATION
        - Removes colon characters from DOCUMENTATION
        - Removes duplicate keys from DOCUMENTATION
        - Removes ANSIBLE_METADATA section from all modules
        - Adds changelog
  1.0.4:
    release_date: "2021-03-29"
    changes:
      release_summary: Fixes linting problems with the DOCUMENTATION and adds CI tests.
      bugfixes:
        - Fixes linting problems with the DOCUMENTATION.
  2.0.0:
    release_date: "2021-04-05"
    changes:
      release_summary: Moves the module parameters out of the inventory and places them inside the tasks themselves.
      major_changes:
        - Moves the module parameters out of the inventory and places them inside the tasks themselves.
      bugfixes:
        - Adds policy about releasing, versioning and deprecation to the README.
        - Documents the minimum version of Python supported by the collection.
        - Documents the dependency on ansible.utils
        - Documents the non-standard return values of all modules in the collection
  2.0.1:
    release_date: "2021-04-05"
    changes:
      release_summary: Fixes linting problems with the DOCUMENTATION.
      bugfixes:
        - Fixes linting problems with the DOCUMENTATION.
  2.0.2:
    release_date: "2021-04-06"
    changes:
      release_summary: Adds code to gracefully handle missing dependencies.
      bugfixes:
        - Adds try/except clauses to gracefully handle missing SDK and ansible.utils dependencies per ansible-core-2.11 requirements
  2.0.3:
    release_date: "2021-04-06"
    changes:
      release_summary: Updates the README to reflect latest API changes.
      bugfixes:
        - Updates the README to reflect latest API changes.
  2.0.4:
    release_date: "2021-04-12"
    changes:
      release_summary: Resolves an issue with overlapping params in some plugins as well as some documentation issues.
      bugfixes:
        - Fixes linting problems with the DOCUMENTATION.
        - Fixes a problem with the overlapping 'state' param in four plugins.
  2.0.5:
    release_date: "2021-04-12"
    changes:
      release_summary: This release introduces no changes. Exists just to be in sync with the Ansible Galaxy release number.
      minor_changes:
        - sync with Ansible Galaxy release number
  2.0.6:
    release_date: "2021-04-13"
    changes:
      release_summary: Adds dnacentersdk to the requirements.txt file. Adds sanitiy checks for Ansible v2.9.
      bugfixes:
        - Adds dnacentersdk to requirements.
      minor_changes:
        - Adds sanity ignores for ansible-2.9.
  2.0.7:
    release_date: "2021-04-14"
    changes:
      release_summary: Changes the minimum supported version of Ansible to v2.9.
      minor_changes:
        - Changes the minimum supported version from Ansible v.2.10.5 to v2.9.10.
  3.0.0:
    release_date: "2021-08-05"
    changes:
      release_summary: Drop special `state` params. Adds info plugins and resources.
      major_changes:
        - Adds _info plugins to query information from database.
        - Adds resources for modules to manage CRUD operations.
        - Adds plugins without state that perform special operation on DNA Center.
        - Adds plugins for resource's operations that have different structure in request/response bodies (ie. _create, _update, _delete plugins).
  3.1.0:
    release_date: "2021-08-10"
    changes:
      release_summary: Updates to support DNA version 2.2.2.3
      major_changes:
        - Adds new plugins related to DNA version 2.2.2.3.
        - Updates previous plugins to follow DNA version 2.2.2.3 specification.
  3.1.1:
    release_date: "2021-09-03"
    changes:
      release_summary: Adds headers parameter to info modules.
      minor_changes:
        - Adds ``headers`` parameter to info modules.
  3.1.2:
    release_date: "2021-09-08"
    changes:
      release_summary: Updates the README to reflect latest API changes.
      bugfixes:
        - Updates the README to reflect latest API changes.
  3.1.3:
    release_date: "2021-09-14"
    changes:
      release_summary: Fixes global credentials payload
      bugfixes:
        - It only accepts not None keys to dictionary item
        - It changes payload from dict to list of dict
  3.1.4:
    release_date: "2021-09-14"
    changes:
      release_summary: Updates module documentation & site_design_floormap
      bugfixes:
        - Adds param payload to site_design_floormap module
  3.1.5:
    release_date: "2021-09-17"
    changes:
      release_summary: Fixes internal 'exists' comparison
      bugfixes:
        - Changes the comparison from value to keys
  3.1.6:
    release_date: "2021-09-20"
    changes:
      release_summary: Fixes get_object_by_name issues
      bugfixes:
        - Add try catch/except to dnac execution
        - Update get for wireless_dynamic_interface, change key that has name
        - Update get for wireless_enterprise_ssid, obtain item.ssidDetails from items
  3.1.7:
    release_date: "2021-10-12"
    changes:
      release_summary: Fixes delete/update mixups
      bugfixes:
        - Fixes *delete modules that were calling update operation
        - Fixes *update modules that were calling delete operation
        - Fixes *update modules that were calling create operation
  3.2.0:
    release_date: "2021-10-22"
    changes:
      release_summary: Improves documentation and fixes check_mode behavior.
      bugfixes:
        - Improves the changelog.
        - Improves the documentation of modules.
        - Fixes check_mode behavior for non-info modules.
  3.2.1:
    release_date: "2021-10-25"
    changes:
      release_summary: Fixes check_mode behavior
      bugfixes:
        - On regular modules additional comparison of check_mode was removed as Ansible already handles it.
        - On info modules comparison was removed, because info modules should always run.
  3.2.2:
    release_date: "2021-11-01"
    changes:
      release_summary: Fixes id required condition
      bugfixes:
        - global_pool - includes request param as an alternative to id
        - network_device - includes request param as an alternative to id
        - pnp_device - includes request param as an alternative to id
  3.2.3:
    release_date: "2021-12-01"
    changes:
      release_summary: Fixes internal code and update test/sanity
      bugfixes:
        - Updated internal code for credential and discovery
      minor_changes:
        - Updated test/sanity and remove duplicates
  3.3.0:
    release_date: "2022-02-07"
    changes:
      release_summary: Fixes update tag_membership
      minor_changes:
        - tag_membership - changes in memberToTags from list to object in the way the value is obtained.
  3.3.1:
    release_date: "2022-02-13"
    changes:
      release_summary: Add early check of status for SDA modules
      bugfixes:
        - sda_fabric_authentication_profile - add early check of 'status' for module.
        - sda_fabric_border_device - add early check of 'status' for module.
        - sda_fabric_control_plane_device - add early check of 'status' for module.
        - sda_fabric_edge_device - add early check of 'status' for module.
        - sda_fabric_site - add early check of 'status' for module.
        - sda_fabric - add early check of 'status' for module.
        - sda_multicast - add early check of 'status' for module.
        - sda_port_assignment_for_access_point - add early check of 'status' for module.
        - sda_port_assignment_for_user_device - add early check of 'status' for module.
        - sda_provision_device - add early check of 'status' for module.
        - sda_virtual_network_ip_pool - add early check of 'status' for module.
        - sda_virtual_network_v2 - add early check of 'status' for module.
        - sda_virtual_network - add early check of 'status' for module.
  3.3.2:
    release_date: "2022-02-13"
    changes:
      release_summary: Add early check of status for SDA modules
      bugfixes:
        - sda_fabric_authentication_profile - add early check of 'status' for module.
        - sda_fabric_border_device - add early check of 'status' for module.
        - sda_fabric_control_plane_device - add early check of 'status' for module.
        - sda_fabric_edge_device - add early check of 'status' for module.
        - sda_fabric_site - add early check of 'status' for module.
        - sda_fabric - add early check of 'status' for module.
        - sda_multicast - add early check of 'status' for module.
        - sda_port_assignment_for_access_point - add early check of 'status' for module.
        - sda_port_assignment_for_user_device - add early check of 'status' for module.
        - sda_provision_device - add early check of 'status' for module.
        - sda_virtual_network_ip_pool - add early check of 'status' for module.
        - sda_virtual_network_v2 - add early check of 'status' for module.
        - sda_virtual_network - add early check of 'status' for module.
  4.0.0:
    release_date: "2021-12-01"
    changes:
      release_summary: Update to use DNAC v2.2.3.3
      minor_changes:
        - app_policy_default_info - new module.
        - app_policy_info - new module.
        - app_policy_intent_create - new module.
        - app_policy_queuing_profile - new module.
        - app_policy_queuing_profile_count_info - new module.
        - app_policy_queuing_profile_info - new module.
        - associate_site_to_network_profile - new module.
        - business_sda_hostonboarding_ssid_ippool - new module.
        - business_sda_hostonboarding_ssid_ippool_info - new module.
        - business_sda_wireless_controller_create - new module.
        - business_sda_wireless_controller_delete - new module.
        - device_family_identifiers_details_info - new module.
        - disassociate_site_to_network_profile - new module.
        - disasterrecovery_system_operationstatus_info - new module.
        - disasterrecovery_system_status_info - new module.
        - dnacaap_management_execution_status_info - new module.
        - endpoint_analytics_profiling_rules - new module.
        - endpoint_analytics_profiling_rules_info - new module.
        - golden_image_create - new module.
        - golden_tag_image_delete - new module.
        - golden_tag_image_details_info - new module.
        - profiling_rules_count_info - new module.
        - profiling_rules_in_bulk_create - new module.
        - projects_details_info - new module.
        - qos_device_interface_info_count_info - new module.
        - reserve_ip_subpool_create - new module.
        - reserve_ip_subpool_delete - new module.
        - reserve_ip_subpool_update - new module.
        - templates_details_info - new module.
      bugfixes:
        - configuration_template - update module logic.
        - configuration_template_project - update module logic.
        - path_trace - update module logic.
        - pnp_device - update module logic.
        - reports - update module logic.
        - wireless_profile - update module logic.
      major_changes:
        - applications_health_info - new `applicationName` parameter.
        - network_device - change `isForceDelete` parameter to `cleanConfig` parameter.
        - network_device - new `cleanConfig` parameter.
        - network_device_lexicographically_sorted_info - change `offset` param type from str to int
        - network_device_lexicographically_sorted_info - change `limit` param type from str to int
        - reserve_ip_subpool - new `ipv4GateWay` parameter.
        - sda_fabric - remove `payload` parameter.
        - sda_fabric_authentication_profile_info - add `authenticateTemplateName` parameter.
        - sda_fabric_authentication_profile - remove `payload` parameter.
        - sda_fabric_authentication_profile - add `authenticateTemplateName` parameter.
        - sda_fabric_authentication_profile - add `authenticationOrder` parameter.
        - sda_fabric_authentication_profile - add `dot1xToMabFallbackTimeout` parameter.
        - sda_fabric_authentication_profile - add `wakeOnLan` parameter.
        - sda_fabric_authentication_profile - add `numberOfHosts` parameter.
        - sda_device_info - change `deviceIPAddress` to `deviceManagementIpAddress` parameter.
        - sda_fabric_border_device - change `deviceIPAddress` to `deviceManagementIpAddress` parameter.
        - sda_fabric_border_device - remove `payload` parameter.
        - sda_fabric_border_device - add `deviceManagementIpAddress` parameter.
        - sda_fabric_border_device - add `siteNameHierarchy` parameter.
        - sda_fabric_border_device - add `externalDomainRoutingProtocolName` parameter.
        - sda_fabric_border_device - add `externalConnectivityIpPoolName` parameter.
        - sda_fabric_border_device - add `internalAutonomouSystemNumber` parameter.
        - sda_fabric_border_device - add `borderSessionType` parameter.
        - sda_fabric_border_device - add `connectedToInternet` parameter.
        - sda_fabric_border_device - add `externalConnectivitySettings` parameter.
        - sda_fabric_border_device - add `interfaceName` parameter.
        - sda_fabric_border_device - add `externalAutonomouSystemNumber` parameter.
        - sda_fabric_border_device - add `l3Handoff` parameter.
        - sda_fabric_border_device - add `virtualNetwork` parameter.
        - sda_fabric_border_device - add `virtualNetworkName` parameter.
        - sda_fabric_border_device - add `vlanId parameter.`
        - sda_fabric_border_device_info - change `deviceIPAddress` to `deviceManagementIpAddress` parameter.
        - sda_fabric_control_plane_device - change `deviceIPAddress` to `deviceManagementIpAddress` parameter.
        - sda_fabric_control_plane_device - remove `payload` parameter.
        - sda_fabric_control_plane_device - add `siteNameHierarchy` parameter.
        - sda_fabric_control_plane_device_info - change `deviceIPAddress` to `deviceManagementIpAddress` parameter.
        - sda_fabric_edge_device - change `deviceIPAddress` to `deviceManagementIpAddress` parameter.
        - sda_fabric_edge_device - remove `payload` parameter.
        - sda_fabric_edge_device - add `siteNameHierarchy` parameter.
        - sda_fabric_edge_device_info - change `deviceIPAddress` to `deviceManagementIpAddress` parameter.
        - sda_fabric_site - remove `payload` parameter.
        - sda_fabric_site - add `fabricName` parameter.
        - sda_multicast - change `fabricSiteNameHierarchy` to `siteNameHierarchy` parameter.
        - sda_multicast_info - change `fabricSiteNameHierarchy` to `siteNameHierarchy` parameter.
        - sda_port_assignment_for_access_point - remove `payload` parameter.
        - sda_port_assignment_for_access_point - change `device_ip` to `deviceManagementIpAddress` parameter.
        - sda_port_assignment_for_access_point - add `siteNameHierarchy` parameter.
        - sda_port_assignment_for_access_point - add `deviceManagementIpAddress` parameter.
        - sda_port_assignment_for_access_point - add `dataIpAddressPoolName` parameter.
        - sda_port_assignment_for_access_point - add `authenticateTemplateName` parameter.
        - sda_port_assignment_for_access_point - add `interfaceDescription` parameter.
        - sda_port_assignment_for_access_point_info - change `device_ip` to `deviceManagementIpAddress` parameter.
        - sda_port_assignment_for_user_device - remove `payload` parameter.
        - sda_port_assignment_for_user_device - change `device_ip` to `deviceManagementIpAddress` parameter.
        - sda_port_assignment_for_user_device - add `siteNameHierarchy` parameter.
        - sda_port_assignment_for_user_device - add `voiceIpAddressPoolName` parameter.
        - sda_port_assignment_for_user_device - add `dataIpAddressPoolName` parameter.
        - sda_port_assignment_for_user_device - add `authenticateTemplateName` parameter.
        - sda_port_assignment_for_user_device - add `scalableGroupName` parameter.
        - sda_port_assignment_for_user_device - add `interfaceDescription` parameter.
        - sda_port_assignment_for_user_device_info - change `device_ip` to `deviceManagementIpAddress` parameter.
        - sda_virtual_network - remove `payload` parameter.
        - snmpv2_read_community_credential - remove `id` and `instanceTenantId` parameter.
        - snmpv2_write_community_credential - remove `id` and `instanceTenantId` parameter.
        - site_health_info - add `siteType`, `offset`, `limit` parameters
        - sda_virtual_network_ip_pool - remove `payload` and `ipPoolName` parameter.
        - sda_virtual_network_ip_pool - add `siteNameHierarchy`, `ipPoolName`, `trafficType`, `authenticationPolicyName`, `scalableGroupName`, `isL2FloodingEnabled`, `isThisCriticalPool`, `poolType`, `vlanName`, `isWirelessPool` parameters.
  4.1.0:
    release_date: "2021-12-14"
    changes:
      release_summary: Add qos_device_interface and fixes tag_member
      minor_changes:
        - qos_device_interface - new module.
        - qos_device_interface_info - new module.
      bugfixes:
        - tag_member - change object param to use payload.
        - tag_member - update module documentation.
  4.1.1:
    release_date: "2022-01-12"
    changes:
      release_summary: Update module doc and fix issues 31 & 32
      bugfixes:
        - Updates the README to map versions (dnacentersdk and Cisco DNA Center with the ansible collection)
        - app_policy_queuing_profile - fix get_object_by_id (issue 32), which helps deletion.
        - application_sets - fix get_object_by_id (issue 32), which helps deletion.
        - applications - fix get_object_by_id (issue 32), which helps deletion.
        - business_sda_hostonboarding_ssid_ippool - fix exists check (issue 31).
        - business_sda_hostonboarding_ssid_ippool - fix get_object_by_id (issue 32), which helps deletion.
        - device_replacement - fix get_object_by_id (issue 32), which helps deletion.
        - event_subscription - fix get_object_by_id (issue 32), which helps deletion.
        - event_subscription_email - fix get_object_by_id (issue 32), which helps deletion.
        - event_subscription_rest - fix get_object_by_id (issue 32), which helps deletion.
        - event_subscription_syslog - fix get_object_by_id (issue 32), which helps deletion.
        - network_create - update module DOCUMENTATION block.
        - network_device_lexicographically_sorted_info - update module RETURN block.
        - network_update - update module DOCUMENTATION block.
        - pnp_global_settings - fix get_object_by_id (issue 32), which helps deletion.
        - qos_device_interface - fix get_object_by_id (issue 32), which helps deletion.
        - reserve_ip_subpool - fix get_object_by_id (issue 32), which helps deletion.
        - sda_fabric - fix get_object_by_id (issue 32), which helps deletion.
        - sda_fabric_authentication_profile - fix exists check (issue 31).
        - sda_fabric_authentication_profile - fix get_object_by_id (issue 32), which helps deletion.
        - sda_fabric_border_device - fix exists check (issue 31).
        - sda_fabric_border_device - fix get_object_by_id (issue 32), which helps deletion.
        - sda_fabric_control_plane_device - fix exists check (issue 31).
        - sda_fabric_control_plane_device - fix get_object_by_id (issue 32), which helps deletion.
        - sda_fabric_edge_device - fix exists check (issue 31).
        - sda_fabric_edge_device - fix get_object_by_id (issue 32), which helps deletion.
        - sda_fabric_site - add playbook
        - sda_fabric_site - fix exists check (issue 31).
        - sda_fabric_site - fix get_object_by_id (issue 32), which helps deletion.
        - sda_multicast - fix exists check (issue 31).
        - sda_multicast - fix get_object_by_id (issue 32), which helps deletion.
        - sda_port_assignment_for_access_point - fix exists check (issue 31).
        - sda_port_assignment_for_access_point - fix get_object_by_id (issue 32), which helps deletion.
        - sda_port_assignment_for_user_device - fix exists check (issue 31).
        - sda_port_assignment_for_user_device - fix get_object_by_id (issue 32), which helps deletion.
        - sda_provision_device - add 'update' capability to module.
        - sda_provision_device - fix exists check (issue 31).
        - sda_provision_device - fix get_object_by_id (issue 32), which helps deletion.
        - sda_provision_device - update module description and EXAMPLES block.
        - sda_virtual_network - add playbook
        - sda_virtual_network - fix exists check (issue 31).
        - sda_virtual_network - fix get_object_by_id (issue 32), which helps deletion.
        - sda_virtual_network_ip_pool - fix exists check (issue 31).
        - sda_virtual_network_ip_pool - fix get_object_by_id (issue 32), which helps deletion.
        - sda_virtual_network_v2 - fix exists check (issue 31).
        - sda_virtual_network_v2 - fix get_object_by_id (issue 32), which helps deletion.
        - sensor - fix get_object_by_id (issue 32), which helps deletion.
        - snmp_properties - fix get_object_by_id (issue 32), which helps deletion.
        - wireless_dynamic_interface - fix get_object_by_id (issue 32), which helps deletion.
        - wireless_enterprise_ssid - fix get_object_by_id (issue 32), which helps deletion.
        - wireless_profile - fix get_object_by_id (issue 32), which helps deletion.
        - wireless_rf_profile - fix get_object_by_id (issue 32), which helps deletion.
  4.1.2:
    release_date: "2022-01-17"
    changes:
      release_summary: Update plugin module documentation, update site_design_floormap_info
      bugfixes:
        - plugin/modules/* - Update plugin module documentation
      minor_changes:
        - site_design_floormap_info - Add get_all to module
  4.1.3:
    release_date: "2022-01-19"
    changes:
      release_summary: Update documentation link
      minor_changes:
        - update documentation link in galaxy
  4.2.0:
    release_date: "2022-01-31"
    changes:
      release_summary: Parameters were added to pnp_device_claim_to_site
      minor_changes:
        - pnp_device_claim_to_site - Add hostname, imageInfo and configInfo parameters to module.
        - Update dnacentersdk requirement from 2.4.0 to 2.4.4
  5.0.0:
    release_date: "2022-02-02"
    changes:
      release_summary: Parameters added and dropped for modules (service_provider_profile_delete, reserve_ip_subpool_update, network_device, business_sda_wireless_controller_create and business_sda_wireless_controller_delete)
      major_changes:
        - Update dnacentersdk requirement from 2.4.4 to 2.4.5
        - service_provider_profile_delete - Rename argument from 'sp_profile_name' to 'spProfileName'.
        - reserve_ip_subpool_update - Removed 'type', 'ipv4GlobalPool', 'ipv4Prefix', 'ipv4PrefixLength', 'ipv4Subnet' and 'ipv4TotalHost' arguments.
        - network_device - Removed 'managementIpAddress' arguments.
        - business_sda_wireless_controller_create - Removed 'deviceIPAddress' arguments.
        - business_sda_wireless_controller_delete - Removed 'deviceName' and 'siteNameHierarchy' arguments.
  5.1.0:
    release_date: "2022-02-07"
    changes:
      release_summary: Fixes update tag_membership for Cisco DNA Center v2.2.3.3
      minor_changes:
        - tag_membership - changes in memberToTags from list to object in the way the value is obtained.
        - Update README
  5.1.1:
    release_date: "2022-02-07"
    changes:
      release_summary: Fixes tag_membership module documentation
      minor_changes:
        - tag_membership - Fixes module documentation
  5.1.2:
    release_date: "2022-02-13"
    changes:
      release_summary: Add early check of status for SDA modules
      bugfixes:
        - sda_fabric_authentication_profile - add early check of 'status' for module.
        - sda_fabric_border_device - add early check of 'status' for module.
        - sda_fabric_control_plane_device - add early check of 'status' for module.
        - sda_fabric_edge_device - add early check of 'status' for module.
        - sda_fabric_site - add early check of 'status' for module.
        - sda_fabric - add early check of 'status' for module.
        - sda_multicast - add early check of 'status' for module.
        - sda_port_assignment_for_access_point - add early check of 'status' for module.
        - sda_port_assignment_for_user_device - add early check of 'status' for module.
        - sda_provision_device - add early check of 'status' for module.
        - sda_virtual_network_ip_pool - add early check of 'status' for module.
        - sda_virtual_network_v2 - add early check of 'status' for module.
        - sda_virtual_network - add early check of 'status' for module.
  5.2.0:
    release_date: "2022-02-24"
    changes:
      release_summary: Added siteNameHierarchy option to sda_virtual_network_ip_pool_info and sda_virtual_network_ip_pool
      minor_changes:
        - sda_virtual_network_ip_pool_info - add siteNameHierarchy option.
        - sda_virtual_network_ip_pool - update example documentation to include siteNameHierarchy option.
      bugfixes:
        - sda_fabric - add early check of 'status' for module when state is absent.
        - sda_fabric_authentication_profile - add early check of 'status' for module when state is absent.
        - sda_fabric_border_device - add early check of 'status' for module when state is absent.
        - sda_fabric_control_plane_device - add early check of 'status' for module when state is absent.
        - sda_fabric_edge_device - add early check of 'status' for module when state is absent.
        - sda_fabric_site - add early check of 'status' for module when state is absent.
        - sda_multicast - add early check of 'status' for module when state is absent.
        - sda_port_assignment_for_access_point - add early check of 'status' for module when state is absent.
        - sda_port_assignment_for_user_device - add early check of 'status' for module when state is absent.
        - sda_provision_device - add early check of 'status' for module when state is absent.
        - sda_virtual_network - add early check of 'status' for module when state is absent.
        - sda_virtual_network_ip_pool - add early check of 'status' for module when state is absent.
        - sda_virtual_network_ip_pool_info - add early check of 'status' for module when state is absent.
        - sda_virtual_network_v2 - add early check of 'status' for module when state is absent.
  6.0.0:
    release_date: "2022-03-14"
    changes:
      release_summary: Fixes update sda_fabric_border_device for Cisco DNA Center v2.2.3.3
      major_changes:
        - Update dnacentersdk requirement from 2.4.5 to 2.4.6
        - sda_fabric_border_device - changes in externalConnectivitySettings from object to list.
  6.1.0:
    release_date: "2022-03-22"
    changes:
      release_summary: Add new param on pnp_device_claim_to_site request
      minor_changes:
        - Update dnacentersdk requirement from 2.4.6 to 2.4.7
        - pnp_device_claim_to_site - add parameter rfProfile.
      bugfixes:
        - Fixed module documentation to have elements.
        - Fixed the type of dnac_port in the documentation from string to int.
  6.2.0:
    release_date: "2022-03-24"
    changes:
      release_summary: Change download modules response to include file details
      minor_changes:
        - file_info - Instead of returning the data string, it now returns a dictionary. The dictionary has property data with the previous string value.
        - file_info - add parameter filename.
        - reports_executions_info - Instead of returning the data string, it now returns a dictionary. The dictionary has property data with the previous string value.
        - reports_executions_info - add parameter filename.
  6.2.1:
    release_date: "2022-03-24"
    changes:
      release_summary: Update README
      bugfixes:
        - Update README, update Compatibility matrix.
  6.3.0:
    release_date: "2022-03-31"
    changes:
      release_summary: Adds headers parameter to wireless provision device update.
      minor_changes:
        - Adds ``headers`` parameter to wireless provision device update.
        - reports - `tag` and `deliveries` now support empty format
  6.4.0:
    release_date: "2022-04-20"
    changes:
      release_summary: Adds parameters to pnp_device_claim_to_site.
      minor_changes:
        - Adds following ``parameters`` to pnp_device_claim_to_site, gateway, imageId, ipInterfaceName, staticIP, subnetMask, vlanId
  6.5.0:
    release_date: "2022-06-20"
    changes:
      release_summary: New Dna Center API version 2.3.3.0.
      minor_changes:
        - Update dnacentersdk requirement from 2.4.7 to 2.5.0
        - assign_device_to_site - new module.
        - buildings_planned_access_points_info - new module.
        - business_sda_virtual_network_summary_info - new module.
        - event_config_connector_types_info - new module.
        - event_email_config_create - new module.
        - event_email_config_update - new module.
        - event_webhook_create - new module.
        - event_webhook_update - new module.
        - file_import - new module.
        - interface_info - new module.
        - interface_operation_create - new module.
        - interface_update - new module.
        - lan_automation_count_info - new module.
        - lan_automation_create - new module.
        - lan_automation_delete - new module.
        - lan_automation_log_info - new module.
        - lan_automation_status_info - new module.
        - network_device_custom_prompt_info - new module.
        - network_device_custom_prompt - new module.
  6.5.1:
    release_date: "2022-07-19"
    changes:
      release_summary: Added a status check, changed a required parameter and improved the doc.
      bugfixes:
        - sda_fabric_edge_device - Change required payload parameter to deviceManagementIpAddress
        - transit_peer_network - Added status check
        - file_info - Improve the module documentation.
  6.5.2:
    release_date: "2022-07-20"
    changes:
      release_summary: Deletion function fixed in several modules.
      bugfixes:
        - application_sets - delete function fixed.
        - applications - delete function fixed.
        - event_subscription - delete function fixed.
        - sda_fabric_authentication_profile - delete function fixed.
        - sda_fabric_border_device - delete function fixed.
        - sda_fabric_control_plane_device - delete function fixed.
        - sda_fabric_edge_device - delete function fixed.
        - sda_virtual_network - delete function fixed.
  6.5.3:
    release_date: "2022-08-12"
    changes:
      release_summary: Added new function and fixed module
      bugfixes:
        - Update dnacentersdk requirement from 2.5.0 to 2.5.4
        - business_sda_hostonboarding_ssid_ippool - create function added.
        - wireless_profile - create function fixed.
  6.6.0:
    release_date: "2022-09-13"
    changes:
      release_summary: Added new intent modules
      minor_changes:
        - pnp_intent - new module.
        - site_intent - new module.
        - swim_intent - new module.
        - template_intent - new module.
  6.6.1:
    release_date: "2022-11-17"
    changes:
      release_summary: Added the ability to export DNA Center credentials as environment variables and rennamed some vars.
      bugfixes:
        - DNA Center credentials can now be exported and used as env vars.
        - sda_virtual_network_ip_pool - Now pass the site_name_hierarchy correctly in get method.
  6.6.2:
    release_date: "2022-12-19"
    changes:
      release_summary: 
      bugfixes:
        - sda_fabric_border_device - fix Create example at EXAMPLES block
        - site_intent - fix Case_1 return example at RETURN block
        - swim_intent - fix functionality and tests
  6.6.3:
    release_date: "2023-01-19"
    changes:
      release_summary: Fixes get_object_by_name issues.
      bugfixes:
        - netconf_credential - Removed to search by username.
        - snmpv2_read_community_credential - Removed to search by username.
        - snmpv2_write_community_credential - Removed to search by username.
  6.6.4:
    release_date: "2023-03-14"
    changes:
      release_summary: New method to compare changes
      bugfixes:
        - A new method to compare changes for specific cases has been added.
        - network_device - Used a new method to compare changes.
  6.7.0:
    release_date: "2023-04-12"
    changes:
      release_summary: Compatibility with 2.3.5.3 DNA Center APIs
      minor_changes:
        - accesspoint_configuration_details_by_task_id_info - new module
        - authentication_policy_servers_info - new module
        - credential_to_site_by_siteid_create_v2 - new module
        - device_reboot_apreboot_info - new module
        - dnac_packages_info - new module
        - eox_status_device_info - new module
        - eox_status_summary_info - new module
        - event_email_config - new module
        - event_email_config_info - new module
        - event_snmp_config_info - new module
        - event_syslog_config - new module
        - event_syslog_config_info - new module
        - execute_suggested_actions_commands - new module
        - global_credential_v2 - new module
        - global_credential_v2_info - new module
        - integration_settings_instances_itsm - new module
        - integration_settings_instances_itsm_info - new module
        - lan_automation_log_by_serial_number_info - new module
        - network_device_user_defined_field - new module
        - network_device_user_defined_field_info - new module
        - network_v2 - new module
        - network_v2_info - new module
        - role_permissions_info - new module
        - roles_info - new module
        - service_provider_v2 - new module
        - service_provider_v2_info - new module
        - sp_profile_delete_v2 - new module
        - user - new module
        - user_info - new module
        - users_external_servers_info - new module
        - wireless_accespoint_configuration - new module
        - wireless_accesspoint_configuration_summary_info - new module
        - device_interface_info - attributes `lastInputTime` and `lastOutputTime` were added.
        - pnp_device_claim_to_site - attributes `removeInactive` and `hostname` were removed. 
        - sda_fabric_border_device - attributes `routeDistributionProtocol` and `borderPriority` were added.
        - sda_fabric_control_plane_device attribute `routeDistributionProtocol` was added.
        - sda_fabric_edge_device - attribute `siteNameHierarchy` was added.
        - sda_fabric_site - attribute `fabricType` was added.
        - sda_port_assignment_for_user_device - attribute `interfaceNames` was added.
        - sda_virtual_network - attribute `vManageVpnId` was added.
        - sda_virtual_network_ip_pool - attribute `isBridgeModeVm` was added.
        - sda_virtual_network_v2 - attribute `isBridgeModeVm` was added.
    6.7.1:
      release_date: "2023-04-12"
      changes:
        release_summary: Adding documentation for 2.3.5.3 API
        minor_changes:
          - Adding documentation for 2.3.5.3 API
    6.7.2:
      release_date: "2023-05-09"
      changes:
        release_summary: Adding documentation for 2.3.5.3 API
        minor_changes:
          - Updating documentation, collection supports 2.3.5.3 DNA Center API Version.
    6.7.3:
      release_date: "2023-06-27"
      changes:
        release_summary: Updating documentation and fixing global credentials.
        minor_changes:
          - Documentation changes in example of site_intent
          - The global credentials create implementation fixed.
          - Discovery playbook has no hardcoded credentials id and seed IP.
    6.7.4:
      release_date: "2023-08-24"
      changes:
        release_summary: Updated sanity test.
        minor_changes:
        - Updated test/sanity and remove unnecessary
    6.7.5:
      release_date: "2023-09-25"
      changes:
        release_summary: Updated different function names.
        bugfixes:
        - Updated from get_permissions_ap_i to get_permissions_api
        - Updated from get_roles_ap_i to get_roles_api
        - Updated from get_users_ap_i to get_users_api
        - Updated from get_external_authentication_servers_ap_i to get_external_authentication_servers_api
    6.7.6:
      release_date: "2023-10-13"
      changes:
        release_summary: Several changes to modules.
        minor_changes:
          - A new intent module for network settings to support Global IP Pool, Reserve IP Pool, Global servers, TimeZone, Message of the Day and telemetry servers.
          - By inheriting DNAC base class, changes done to Swim, Template, PnP intent modules.
    6.8.0:
      release_date: "2023-11-10"
      changes:
        release_summary: Several changes to modules.
        minor_changes:
          - A new intent module to perform inventory for Adding, Deleting, Resyncing, Updating Devices etc. for all types of devices.
          - A new intent module to Create, Update and Delete Global Device Credentials and Assign Credentials to a sites.
          - A new intent module to discover the devices.
          - Minor changes to swim intent module.
    6.8.1:
      release_date: "2023-11-20"
      changes:
        release_summary: Updating documentation and fixing swim issues.
        minor_changes:
          - Fixed issues in Swim intent module. 
          - Updated docstring in site intent and template intent modules.
    6.8.2:
      release_date: "2023-12-04"
      changes:
        release_summary: Changing galaxy.
        bugfixes:
          - Adding support to ansible.utils >=3.0
          - pnp_device_claim_to_site.py change configInfo from `list` to `dict` #135
    6.9.0:
      release_date: "2023-12-05"
      changes:
        release_summary: Changing galaxy.
        minor_changes:
          - Adding support to ansible.utils ">=2.0.0, <4.00".
    6.10.0:
      release_date: "2023-12-18"
      changes:
        release_summary: Changes in intent module to support discovery, provisioning and more operations in swim, site, template and pnp intent modules.
        minor_changes:
          - Changes in inventory_intent module to support Update Device role, update interface details.
          - Changes in inventory_intent module to create and assign Global User defined field to devices, Delete Global UDF, Delete Provisioned/Unprovisioned devices.
          - Changes in pnp_intent module to support bulk addition and bulk deletion along with variable names.
          - Handling idempotent in delete operation in site_intent module.
          - Adding discovery intent module to support discovering the devices.
          - Changes in swim intent module to support Distribute and activate image by fetching device based on site and device family details
          - Changes in site intent module to support one-shot site deletion
          - To Support provisioning wired device, reboot AP's, export device list, delete provisioned devices.
          - Change the variable names into snake case in all the intent modules for better readability.
    6.10.1:
      release_date: "2024-01-20"
      changes:
        release_summary: Changes in network settings, site, discovery, inventory, swim, credential and provisioning intent modules
        minor_changes:
          - Introducing config_verify to verify the state operations in Catalyst Center in network settings and site intent module
          - Changes to support inventory and provisioning intent modules
    6.10.2:
      release_date: "2024-01-24"
      changes:
        release_summary: Set dnac log level if it is not set in the playbook.
        minor_changes:
          - Set dnac log level if it is not set in the playbook.
          - Handle provisioning of device if it is not in managed state for longer.
          - Set the logging levels for device credentails intent module.
    6.10.3:
      release_date: "2024-01-30"
      changes:
        release_summary: Fixing swim_import_local action.
        minor_changes:
          - Building additional parameters needed in sdk.
    6.10.4:
      release_date: "2024-02-05"
      changes:
        release_summary: Enhancements in Cisco Catalyst Center logging
        minor_changes:
          - Introducing log levels and log file path
          - Updated Documentation in template intent module
          - Enhancements in device_credential, inventory, discovery and template intent modules.
    6.11.0:
      release_date: "2024-02-17"
      changes:
        release_summary: Adding new workflow manager modules in Cisco Catalyst Center
        minor_changes:
          - The 'site_workflow_manager' module orchestrates the creation of sites within the Cisco Catalyst Center, encompassing areas such as buildings and floors. It ensures necessary pre-checks are performed and allows for subsequent updates to these sites. Additionally, the module facilitates the deletion of specific sites using the site and parent names. A feature to delete all child sites by specifying only the parent site name is also available.
          - The 'swim_workflow_manager' module handles the importation of SWIM images into the Cisco Catalyst Center, utilizing either a remote URL or a local image file path. It provides functionality for tagging and untagging SWIM images based on device family, role, and site. The module ensures the successful importation of images for distribution and activation on devices within the Cisco Catalyst Center. It also allows for the retrieval of a list of devices tied to a specific site, device family, and device role, facilitating various SWIM operations such as importing, tagging, distribution, and activation.
          - The 'network_settings_workflow_manager' module manages global IP pool allocation, reserved sub pool assignment, and network function administration, including DHCP, Syslog, SNMP, NTP, Network AAA, client and endpoint AAA, and DNS servers, ensuring seamless operation at site and global levels in the Cisco Catalyst Center.
          - The 'device_credential_workflow_manager' module oversees the management of global device credentials, including CLI, SNMPv2C read, SNMPv2C write, SNMPv3, HTTP(s) read, and HTTP(s) write. It facilitates the assignment of these credentials to specific sites, ensuring secure and efficient access to network devices across the infrastructure in the Cisco Catalyst Center.
          - The 'inventory_workflow_manager' module is responsible for the actions that can be performed over devices which includes adding, deleting, resyncing, updating device details, device credentials, common info etc. for all types of devices - network device, compute device, meraki device, firepower management system device and third party devices. Exporting devices details and device credentials details into the CSV file, doing wired/wireless device provisioning, reboot AP devices, resyncing of device etc. Also we can update device just by giving the parameter that need to be changes on single or bulk devices and rest required parameters will be fetched from Cisco Catalyst Center and prepopulate it before triggering the update API.
          - The 'pnp_workflow_manager' module helps in adding a device or adding devices in bulk to PnP database of the Cisco Catalyst Center. Post addition, device can be claimed to a site along with template provision and image upgrade. Along with that devices can be deleted from the PnP database.
          - The 'discovery_workflow_manager' module streamlines the discovery of devices using various methods including single IP, IP range, multi-range, CDP, CIDR, and LLDP. It also offers the ability to clear out discoveries by deleting them from the discovery database, with an option to delete all discoveries simultaneously.
          - The 'provision_workflow_manager' module provisions and re-provisions devices added in the inventory to site, by taking management IP address as input. It allows provisioning of both wired and wireless devices. It also allows un-provisioning of devices.
          - The 'template_workflow_manager' module is responsible for overseeing templates, export projects/templates, and import projects/templates. It handles configuration templates by enabling the creation, updating, and deletion of templates and projects. Additionally, the module supports export functionality to retrieve project and template details from Cisco Catalyst Center, and Import functionality to create templates and projects within the Cisco Catalyst Center.
    6.12.0:
      release_date: "2024-03-06"
      changes:
        release_summary: Enhancements in discovery and inventory workflow manager modules.
        minor_changes:
          - Changes in discovery workflow manager module to support SNMP credentials v2 and handling error messages.
          - Changes in inventory workflow manager module to support snmp v2.
          - swim_workflow_manager - attribute 'device_series_name' was added.
          - swim_intent - attribute 'device_series_name' was added.
          - discovery_workflow_manager - attribute 'global_credentials' was added and 'global_cli_len' was removed.
          - discovery_intent - attribute 'global_credentials' was added and 'global_cli_len' was removed.
          - >
            inventory_workflow_manager - attributes 'serial_number', 'device_added', 'role_source' were removed.
                                         attributes 'clear_mac_address_table', 'device_ip', 'resync_retry_count', 'resync_retry_interval',
                                              'reprovision_wired_device', 'provision_wireless_device' were added.
                                         Renamed argument from 'ip_address' to 'ip_address_list'.
          - >
            inventory_intent - attributes 'serial_number', 'device_added', 'role_source' were removed.
                                         attributes 'clear_mac_address_table', 'device_ip', 'resync_retry_count', 'resync_retry_interval',
                                              'reprovision_wired_device', 'provision_wireless_device' were added.
                                         Renamed argument from 'ip_address' to 'ip_address_list'.
          - pnp_workflow_manager - Adding fix for Stackswitch getting changed to normal switch post editing the device's info.
          - pnp_intent - Adding fix for Stackswitch getting changed to normal switch post editing the device's info.
  6.13.0:
      release_date: "2024-03-12"
      changes:
        release_summary: Changes the minimum supported version of Ansible to v2.14.0
        minor_changes:
          - Changes the minimum supported version from Ansible v2.9.10 to v2.14.0
  6.13.1:
      release_date: "2024-03-15"
      changes:
        release_summary: Enhancements in discovery, site, swim and inventory workflow manager modules.
        minor_changes:
          - Introduced sample playbooks for the discovery module.
          - Resolved a 'NoneType' error in discovery module credentials.
          - Corrected site creation issues in the site module when optional parameters are missing.
          - Fixed management IP updates for devices on SNMP version v2.
          - Addressed image un-tagging issues in inherited site settings.
          - Provided documentation for EWLC templates in Cisco Catalyst Center version 2.3.7.x.
          - Added attributes 'dnac_api_task_timeout' and 'dnac_task_poll_interval' in intent and workflow_manager modules.
          - inventory_workflow_manager - Added attributes 'add_user_defined_field', 'update_interface_details', 'export_device_list' and 'admin_status'
          - inventory_workflow_manager - Removed attributes 'provision_wireless_device', 'reprovision_wired_device'
  6.13.2:
      release_date: "2024-04-03"
      changes:
        release_summary: Enhancements in discovery, site, swim and inventory workflow manager modules.
        minor_changes:
          - Added the op_modifies=True when calling SDK APIs in the workflow manager modules.
          - Added a method to validate IP addresses.
          - Fixed a minor issue in the site workflow manager module.
          - Updating galaxy.yml ansible.utils dependencies.
  6.13.3:
      release_date: "2024-04-08"
      changes:
        release_summary: Enhancements in discovery, template, swim and inventory workflow manager modules.
        minor_changes:
          - Adding support to importing a template using JSON file
          - Changes in discovery workflow manager modules  relating to different states of the discovery job
<<<<<<< HEAD
  6.14.0:
      release_date: "2024-05-09"
      changes:
        release_summary: Addition of Workflow Manager modules support for device configuration backups, events and notifications, ISE and RADIUS server integrations, and network compliance.
        minor_changes:
          - device_configs_backup_workflow_manager - New workflow manager module for device configuration backup functions.
          - events_and_notifications_workflow_manager - New workflow manager for configuring various types of destinations(Webhook, Email, Syslog, SNMP, ITSM) to deliver event notifications.
          - ise_radius_integration_workflow_manager - New workflow manager for Authentication and Policy Servers(ISE/AAA).
          - network_compliance_workflow_manager - New workflow manager for Network Compliance module for managing network compliance tasks on reachable device(s).
          - device_credential_workflow_manager - Updated the log messages.
          - inventory_workflow_manager - Updated changes related to provisioning devices.
          - provision_workflow_manager - Updated changes related to handle errors.
          - site_workflow_manager - Updated changes in Site updation.
          - network_settings_workflow_manager - Added attributes 'ipv4_global_pool_name'.
          - template_workflow_manager - Removed attributes 'create_time', 'failure_policy', 'last_update_time', 'latest_version_time', 'parent_template_id', 'project_id', 'validation_errors', 'rollback_template_params' and 'rollback_template_content'.
=======
          - Changes in inventory and swim workflow manager modules.
  6.14.0
      release_date: "2024-04-25"
      changes:
          release_summary: New Dna Center API version 2.3.7.6.
          minor_changes:
          - application_policy_application_set_count_info - new module
          - application_policy_application_set_info - new module
          - application_policy_application_set - new module
          - applications_count_v2_info - new module
          - applications_v2_info - new module
          - applications_v2 - new module
          - auth_token_create - new module
          - authentication_policy_servers - new module
          - device_reboot_apreboot - new module
          - dna_event_snmp_config_info - new module
          - event_snmp_config - new module
          - event_webhook_read_info - new module
          - flexible_report_content_info - new module
          - flexible_report_execute - new module
          - flexible_report_executions_info - new module
          - flexible_report_schedule_info - new module
          - flexible_report_schedule  - new module
          - integration_settings_itsm_instances_info - new module
          - integration_settings_status_info - new module
          - ise_integration_status_info - new module
          - lan_automation_sessions_info - new module
          - lan_automation_update_device - new module
          - lan_automation_update_v2 - new module
          - lan_automation_update - new module
          - lan_automation_v2 - new module
          - network_device_user_defined_field_delete - new module
          - users_external_authentication - new module
          - users_external_servers_aaa_attribute - new module
>>>>>>> 8cdbc0fe
<|MERGE_RESOLUTION|>--- conflicted
+++ resolved
@@ -865,11 +865,10 @@
         minor_changes:
           - Adding support to importing a template using JSON file
           - Changes in discovery workflow manager modules  relating to different states of the discovery job
-<<<<<<< HEAD
   6.14.0:
       release_date: "2024-05-09"
       changes:
-        release_summary: Addition of Workflow Manager modules support for device configuration backups, events and notifications, ISE and RADIUS server integrations, and network compliance.
+        release_summary: New Dna Center API version 2.3.7.6, and addition of Workflow Manager modules support for device configuration backups, events and notifications, ISE and RADIUS server integrations, and network compliance.
         minor_changes:
           - device_configs_backup_workflow_manager - New workflow manager module for device configuration backup functions.
           - events_and_notifications_workflow_manager - New workflow manager for configuring various types of destinations(Webhook, Email, Syslog, SNMP, ITSM) to deliver event notifications.
@@ -881,13 +880,7 @@
           - site_workflow_manager - Updated changes in Site updation.
           - network_settings_workflow_manager - Added attributes 'ipv4_global_pool_name'.
           - template_workflow_manager - Removed attributes 'create_time', 'failure_policy', 'last_update_time', 'latest_version_time', 'parent_template_id', 'project_id', 'validation_errors', 'rollback_template_params' and 'rollback_template_content'.
-=======
           - Changes in inventory and swim workflow manager modules.
-  6.14.0
-      release_date: "2024-04-25"
-      changes:
-          release_summary: New Dna Center API version 2.3.7.6.
-          minor_changes:
           - application_policy_application_set_count_info - new module
           - application_policy_application_set_info - new module
           - application_policy_application_set - new module
@@ -915,5 +908,4 @@
           - lan_automation_v2 - new module
           - network_device_user_defined_field_delete - new module
           - users_external_authentication - new module
-          - users_external_servers_aaa_attribute - new module
->>>>>>> 8cdbc0fe
+          - users_external_servers_aaa_attribute - new module