- hosts: dnac_servers
  vars_files:
    - credentials_245.yml
    - device_details.yml
  gather_facts: false
  connection: local
  tasks:
#
# Project Info  Section
#
    - name: Test project template
      cisco.dnac.template_intent:
        dnac_host: "{{ dnac_host }}"
        dnac_port: "{{ dnac_port }}"
        dnac_username: "{{ dnac_username }}"
        dnac_password: "{{ dnac_password }}"
        dnac_verify: "{{ dnac_verify }}"
        dnac_debug: "{{ dnac_debug }}"
        dnac_log: true
        state: "merged"
        #ignore_errors: true        #Enable this to continue execution even the task fails
        config:
<<<<<<< HEAD
        - project_name: "{{ item.proj_name }}"
          template_content: "{{ item.device_config }}"
          language: "{{ item.language }}"
          deviceTypes:
            - product_family: "{{ item.family }}"
              software_type: "{{ item.type }}"
              software_variant: "{{ item.variant }}"
              template_name: "{{ item.temp_name }}"
              version_description: "{{ item.description }}"
=======
        - configuration_templates:
            project_name: "{{ item.proj_name }}"
            template_content: "{{ item.device_config }}"
            language: "{{ item.language }}"
            device_types:
            - product_family: "{{ item.family }}"
            software_type: "{{ item.type }}"
            software_variant: "{{ item.variant }}"
            template_name: "{{ item.temp_name }}"
            version_description: "{{ item.description }}"
>>>>>>> 50bb9b80
      register: template_result
      with_items: '{{ template_details }}'
      tags:
        - template


    - name: Create pnp
      cisco.dnac.pnp_intent:
        dnac_host: "{{dnac_host}}"
        dnac_username: "{{dnac_username}}"
        dnac_password: "{{dnac_password}}"
        dnac_verify: "{{dnac_verify}}"
        dnac_port: "{{dnac_port}}"
        dnac_debug: "{{dnac_debug}}"
        dnac_log: true
        config:
        - site_name: "{{ item.site_name }}"
          project_name: "{{ item.proj_name }}"
          template_name: "{{ item.temp_name }}"
          image_name: "{{ item.image_name }}"
          device_version: "{{ item.device_version }}"
          device_info:
            - serialNumber: "{{ item.device_number }}"
              hostname: "{{ item.device_name}}"
              state: "{{ item.device_state }}"
              pid: "{{ item.device_id }}"
      register: pnp_result
      with_items: '{{ device_details }}'
      tags:
        - pnp<|MERGE_RESOLUTION|>--- conflicted
+++ resolved
@@ -20,7 +20,6 @@
         state: "merged"
         #ignore_errors: true        #Enable this to continue execution even the task fails
         config:
-<<<<<<< HEAD
         - project_name: "{{ item.proj_name }}"
           template_content: "{{ item.device_config }}"
           language: "{{ item.language }}"
@@ -30,18 +29,6 @@
               software_variant: "{{ item.variant }}"
               template_name: "{{ item.temp_name }}"
               version_description: "{{ item.description }}"
-=======
-        - configuration_templates:
-            project_name: "{{ item.proj_name }}"
-            template_content: "{{ item.device_config }}"
-            language: "{{ item.language }}"
-            device_types:
-            - product_family: "{{ item.family }}"
-            software_type: "{{ item.type }}"
-            software_variant: "{{ item.variant }}"
-            template_name: "{{ item.temp_name }}"
-            version_description: "{{ item.description }}"
->>>>>>> 50bb9b80
       register: template_result
       with_items: '{{ template_details }}'
       tags:
