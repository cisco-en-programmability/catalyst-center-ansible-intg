--- conflicted
+++ resolved
@@ -7,13 +7,7 @@
 from __future__ import absolute_import, division, print_function
 
 __metaclass__ = type
-<<<<<<< HEAD
 __author__ = ['Madhan Sankaranarayanan, Rishita Chowdhary, Akash Bhaskaran, Muthu Rakesh, Abhishek Maheshwari, Archit Soni, A Mohamed Rafeek']
-=======
-__author__ = [
-    "Madhan Sankaranarayanan, Rishita Chowdhary, Akash Bhaskaran, Muthu Rakesh, Abhishek Maheshwari, Archit Soni"
-]
->>>>>>> 5690ecf3
 
 DOCUMENTATION = r"""
 ---
@@ -25,7 +19,6 @@
   - Creates templates by project and template names.
   - Updates templates by project and template names.
   - Deletes templates by project and template names.
-<<<<<<< HEAD
   - Exports projects and templates based on specified parameters.
   - Handles the creation of resources for importing configuration templates and projects.
 version_added: '6.33.0'
@@ -43,24 +36,6 @@
     description: |
       If set to True, verifies the Cisco Catalyst Center configuration after
       applying the playbook.
-=======
-  - Exports projects and templates based on specified
-    parameters.
-  - Handles the creation of resources for importing
-    configuration templates and projects.
-version_added: '6.6.0'
-extends_documentation_fragment:
-  - cisco.dnac.workflow_manager_params
-author: Madhan Sankaranarayanan (@madhansansel) Rishita
-  Chowdhary (@rishitachowdhary) Akash Bhaskaran (@akabhask)
-  Muthu Rakesh (@MUTHU-RAKESH-27) Abhishek Maheshwari
-  (@abmahesh) Archit Soni (@koderchit)
-options:
-  config_verify:
-    description: If set to True, verifies the Cisco
-      Catalyst Center configuration after applying the
-      playbook.
->>>>>>> 5690ecf3
     type: bool
     default: false
   state:
@@ -1403,10 +1378,6 @@
     configuration_templates.ConfigurationTemplates.export_templates,
     configuration_templates.ConfigurationTemplates.imports_the_projects_provided,
     configuration_templates.ConfigurationTemplates.imports_the_templates_provided,
-<<<<<<< HEAD
-
-=======
->>>>>>> 5690ecf3
   - Paths used are
     post /dna/intent/api/v1/template-programmer/project/{projectId}/template,
     delete /dna/intent/api/v1/template-programmer/template/{templateId},
@@ -1415,12 +1386,9 @@
     post /dna/intent/api/v1/template-programmer/template/exporttemplates,
     post /dna/intent/api/v1/template-programmer/project/importprojects,
     post /dna/intent/api/v1/template-programmer/project/name/{projectName}/template/importtemplates,
-<<<<<<< HEAD
-=======
   - While deploying the template to devices, the value for the following resource types can be filled in the resource parameters at
     RUNTIME- MANAGED_DEVICE_UUID, MANAGED_DEVICE_IP, MANAGED_DEVICE_HOSTNAME, and SITE_UUID. For all other resource types, the value
     must be provided at DESIGN time in the playbook.
->>>>>>> 5690ecf3
 """
 
 EXAMPLES = r"""
@@ -1579,11 +1547,6 @@
           do_version: false
           project_name: string
           template_file: string
-<<<<<<< HEAD
-
-- name: Deploy the given template to the devices based on site specific details
-    and other filtering mode
-=======
 - name: Creating a JINJA-based template to configure
     access VLAN and interfaces on Catalyst 9300
   cisco.dnac.template_workflow_manager:
@@ -1675,7 +1638,6 @@
             ipv6 tcp adjust-mss 1400
 - name: Deploy the given template to the devices based
     on site specific details and other filtering mode
->>>>>>> 5690ecf3
   cisco.dnac.template_workflow_manager:
     dnac_host: "{{ dnac_host }}"
     dnac_port: "{{ dnac_port }}"
@@ -1701,12 +1663,34 @@
         site_provisioning_details:
           - site_name: "Global/Bangalore/Building14/Floor1"
             device_family: "Switches and Hubs"
-<<<<<<< HEAD
-
-- name: Deploy the given template to the devices based on device specific details
-=======
 - name: Deploy the given template to the devices based
     on device specific details
+  cisco.dnac.template_workflow_manager:
+    dnac_host: "{{ dnac_host }}"
+    dnac_port: "{{ dnac_port }}"
+    dnac_username: "{{ dnac_username }}"
+    dnac_password: "{{ dnac_password }}"
+    dnac_verify: "{{ dnac_verify }}"
+    dnac_version: "{{ dnac_version }}"
+    dnac_debug: "{{ dnac_debug }}"
+    dnac_log_level: "{{ dnac_log_level }}"
+    dnac_log: true
+    config_verify: true
+    state: merged
+    config:
+      deploy_template:
+        project_name: "Sample_Project"
+        template_name: "Sample Template"
+        force_push: true
+        template_parameters:
+          - param_name: "vlan_id"
+            param_value: "1431"
+          - param_name: "vlan_name"
+            param_value: "testvlan31"
+        device_details:
+          device_ips: ["10.1.2.1", "10.2.3.4"]
+- name: Deploy template to the devices using resource
+    parameters and copying config
   cisco.dnac.template_workflow_manager:
     dnac_host: "{{dnac_host}}"
     dnac_username: "{{dnac_username}}"
@@ -1729,46 +1713,14 @@
             param_value: "1431"
           - param_name: "vlan_name"
             param_value: "testvlan31"
-        device_details:
-          device_ips: ["10.1.2.1", "10.2.3.4"]
-- name: Deploy template to the devices using resource
-    parameters and copying config
->>>>>>> 5690ecf3
-  cisco.dnac.template_workflow_manager:
-    dnac_host: "{{ dnac_host }}"
-    dnac_port: "{{ dnac_port }}"
-    dnac_username: "{{ dnac_username }}"
-    dnac_password: "{{ dnac_password }}"
-    dnac_verify: "{{ dnac_verify }}"
-    dnac_version: "{{ dnac_version }}"
-    dnac_debug: "{{ dnac_debug }}"
-    dnac_log_level: "{{ dnac_log_level }}"
-    dnac_log: true
-    config_verify: true
-    state: merged
-    config:
-      deploy_template:
-        project_name: "Sample_Project"
-        template_name: "Sample Template"
-        force_push: true
-        template_parameters:
-          - param_name: "vlan_id"
-            param_value: "1431"
-          - param_name: "vlan_name"
-            param_value: "testvlan31"
         resource_parameters:
           - resource_type: "MANAGED_DEVICE_IP"
             resource_scope: "RUNTIME"
         device_details:
           device_ips: ["10.1.2.1", "10.2.3.4"]
-<<<<<<< HEAD
-
-- name: Delete the given project or template from the Cisco Catalyst Center
-=======
         copy_config: true
 - name: Delete the given project or template from the
     Cisco Catalyst Center
->>>>>>> 5690ecf3
   cisco.dnac.template_workflow_manager:
     dnac_host: "{{ dnac_host }}"
     dnac_port: "{{ dnac_port }}"
@@ -2123,7 +2075,6 @@
                             "product_series": {"type": "str"},
                             "product_type": {"type": "str"},
                         },
-<<<<<<< HEAD
                         'failure_policy': {'type': 'str'},
                         'id': {'type': 'str'},
                         'language': {'type': 'str'},
@@ -2149,35 +2100,14 @@
                     "tags": {"type": "list", "elements": "dict"}
                 }
             }
-=======
-                        "failure_policy": {"type": "str"},
-                        "id": {"type": "str"},
-                        "language": {"type": "str"},
-                        "name": {"type": "str"},
-                        "project_name": {"type": "str"},
-                        "project_description": {"type": "str"},
-                        "software_type": {"type": "str"},
-                        "software_version": {"type": "str"},
-                        "template_content": {"type": "str"},
-                        "template_params": {"type": "list"},
-                        "template_name": {"type": "str"},
-                        "version": {"type": "str"},
-                    },
-                },
-            },
->>>>>>> 5690ecf3
         }
 
         # Validate template params
         self.config = self.camel_to_snake_case(self.config)
-<<<<<<< HEAD
         valid_temp, invalid_params = validate_list_of_dicts(
             self.config, temp_spec
         )
 
-=======
-        valid_temp, invalid_params = validate_list_of_dicts(self.config, temp_spec)
->>>>>>> 5690ecf3
         if invalid_params:
             self.msg = "Invalid parameters in playbook: {0}".format(
                 "\n".join(invalid_params)
@@ -2886,11 +2816,6 @@
                 ),
                 "DEBUG",
             )
-<<<<<<< HEAD
-            self.log("Received Response from 'gets_the_templates_available' for 'project_name': '{0}' is {1}".
-                     format(project_name, template_list), "DEBUG")
-=======
->>>>>>> 5690ecf3
             if not template_list:
                 msg = (
                     "No uncommitted templates available under the project '{0}'. "
@@ -3086,11 +3011,6 @@
             ),
             "DEBUG",
         )
-<<<<<<< HEAD
-        self.log("Received response from 'gets_the_templates_available' for project_name: '{0}' is {1}".format(
-            config.get("projectName"), template_list), "DEBUG")
-=======
->>>>>>> 5690ecf3
         have_template["isCommitPending"] = True
         # This check will fail if specified template is there not committed in Cisco Catalyst Center
         if template_list and isinstance(template_list, list):
@@ -3217,18 +3137,9 @@
         Returns:
             items (dict) - Project details with given project name.
         """
-<<<<<<< HEAD
-        self.log("Initializing retrival of project details for project: {0}".format(
-            project_name), "DEBUG")
-        ccc_version = self.get_ccc_version()
-
-        if self.compare_dnac_versions(ccc_version, "2.3.7.9") < 0:
-            self.log("Retrieving project details for project: {0} when catalyst version is less than 2.3.7.9".
-                     format(project_name), "DEBUG")
-=======
         self.log(
             "Initializing retrival of project details for project: {0}".format(
-                projectName
+                project_name
             ),
             "DEBUG",
         )
@@ -3237,11 +3148,10 @@
         if self.compare_dnac_versions(ccc_version, "2.3.7.9") < 0:
             self.log(
                 "Retrieving project details for project: {0} when catalyst version is less than 2.3.7.9".format(
-                    projectName
+                    project_name
                 ),
                 "DEBUG",
             )
->>>>>>> 5690ecf3
 
             items = self.dnac_apply["exec"](
                 family="configuration_templates",
@@ -3250,45 +3160,29 @@
                 params={"name": project_name},
             )
 
-<<<<<<< HEAD
-            self.log("Received Response from get_projects for project: {0} when catalyst version is less than 2.3.7.9: {1}".
-                     format(project_name, items), "DEBUG")
-        else:
-            self.log("Retrieving project details for project: {0} when catalyst version is greater than or equal to 2.3.7.9".
-                     format(project_name), "DEBUG")
-            items = self.dnac_apply['exec'](
-=======
             self.log(
                 "Received Response from get_projects for project: {0} when catalyst version is less than 2.3.7.9: {1}".format(
-                    projectName, items
+                    project_name, items
                 ),
                 "DEBUG",
             )
         else:
             self.log(
                 "Retrieving project details for project: {0} when catalyst version is greater than or equal to 2.3.7.9".format(
-                    projectName
+                    project_name
                 ),
                 "DEBUG",
             )
             items = self.dnac_apply["exec"](
->>>>>>> 5690ecf3
                 family="configuration_templates",
                 function="get_projects_details_v2",
                 op_modifies=True,
                 params={"name": project_name},
             )
 
-<<<<<<< HEAD
-            self.log("Received Response from get_projects for project: {0} when catalyst version is greater than or equal to 2.3.7.9: {1}".format(
-                project_name, items), "DEBUG")
-            items = items["response"]
-
-        self.log("Retrieved project details for project '{0}' are {1}".format(project_name, items), "DEBUG")
-=======
             self.log(
                 "Received Response from get_projects for project: {0} when catalyst version is greater than or equal to 2.3.7.9: {1}".format(
-                    projectName, items
+                    project_name, items
                 ),
                 "DEBUG",
             )
@@ -3296,11 +3190,10 @@
 
         self.log(
             "Retrieved project details for project '{0}' are {1}".format(
-                projectName, items
+                project_name, items
             ),
             "DEBUG",
         )
->>>>>>> 5690ecf3
         return items
 
     def get_want(self, config):
