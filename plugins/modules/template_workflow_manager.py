--- conflicted
+++ resolved
@@ -1232,7 +1232,6 @@
             elements: dict
             suboptions:
               resource_type:
-<<<<<<< HEAD
                 description: The type of the resource param that is to be provisioned during template deployment
                   - Specifies the type of the resource parameter to be provisioned during template deployment.
                   - Possible enum values are -
@@ -1250,33 +1249,6 @@
                       - MANAGED_DEVICE_HOSTNAME
                       - SITE_UUID
                     - For all other resource types, the values must be provided at design time in the playbook.
-=======
-                description: The type of the resource
-                  param that is to be provisioned during
-                  template deployment - Specifies the
-                  type of the resource parameter to
-                  be provisioned during template deployment.
-                  - Possible enum values are - - MANAGED_DEVICE_UUID
-                  - Used when the parameter value is
-                  the UUID of the device. - MANAGED_DEVICE_IP
-                  - Used when the parameter value is
-                  the device's IP address. - MANAGED_DEVICE_HOSTNAME
-                  - Used when the parameter value is
-                  the device's hostname. - SITE_UUID
-                  - Used when the parameter value is
-                  the UUID of a site. - MANAGED_AP_LOCATIONS
-                  - Used when the parameter value is
-                  the locations of managed access points
-                  within the network. - SECONDARY_MANAGED_AP_LOCATIONS
-                  - Used when the parameter value is
-                  the locations of secondary or backup
-                  managed access points. - SSID_NAME
-                  - Used when the parameter value is
-                  the name of a wireless network. -
-                  POLICY_PROFILE - Used when the parameter
-                  value is a set of policies that can
-                  be applied to network devices or users.
->>>>>>> e40858ed
                 type: str
               resource_scope:
                 description:
@@ -1370,17 +1342,6 @@
     configuration_templates.ConfigurationTemplates.export_templates,
     configuration_templates.ConfigurationTemplates.imports_the_projects_provided,
     configuration_templates.ConfigurationTemplates.imports_the_templates_provided,
-<<<<<<< HEAD
-  - Paths used are post /dna/intent/api/v1/template-programmer/project/{projectId}/template,
-    delete /dna/intent/api/v1/template-programmer/template/{templateId}, put /dna/intent/api/v1/template-programmer/template,
-    post /dna/intent/api/v1/template-programmer/project/name/exportprojects, post
-    /dna/intent/api/v1/template-programmer/template/exporttemplates, post /dna/intent/api/v1/template-programmer/project/importprojects,
-    post
-    /dna/intent/api/v1/template-programmer/project/name/{projectName}/template/importtemplates,
-  - While deploying the template to devices, the value for the following resource types can be filled in the resource parameters at
-    RUNTIME- MANAGED_DEVICE_UUID, MANAGED_DEVICE_IP, MANAGED_DEVICE_HOSTNAME, and SITE_UUID. For all other resource types, the value
-    must be provided at DESIGN time in the playbook.
-=======
   - Paths used are
     post /dna/intent/api/v1/template-programmer/project/{projectId}/template,
     delete /dna/intent/api/v1/template-programmer/template/{templateId},
@@ -1389,7 +1350,9 @@
     post /dna/intent/api/v1/template-programmer/template/exporttemplates,
     post /dna/intent/api/v1/template-programmer/project/importprojects,
     post /dna/intent/api/v1/template-programmer/project/name/{projectName}/template/importtemplates,
->>>>>>> e40858ed
+  - While deploying the template to devices, the value for the following resource types can be filled in the resource parameters at
+    RUNTIME- MANAGED_DEVICE_UUID, MANAGED_DEVICE_IP, MANAGED_DEVICE_HOSTNAME, and SITE_UUID. For all other resource types, the value
+    must be provided at DESIGN time in the playbook.
 """
 EXAMPLES = r"""
 ---
@@ -1826,15 +1789,10 @@
         self.supported_states = ["merged", "deleted"]
         self.accepted_languages = ["JINJA", "VELOCITY"]
         self.export_template = []
-<<<<<<< HEAD
         self.max_timeout = self.params.get('dnac_api_task_timeout')
         self.template_created, self.no_update_template, self.template_updated = [], [], []
         self.project_created, self.template_committed = [], []
         self.result['response'] = [
-=======
-        self.max_timeout = self.params.get("dnac_api_task_timeout")
-        self.result["response"] = [
->>>>>>> e40858ed
             {"configurationTemplate": {"response": {}, "msg": {}}},
             {"export": {"response": {}}},
             {"import": {"response": {}}},
@@ -1881,37 +1839,6 @@
                     "product_series": {"type": "str"},
                     "product_type": {"type": "str"},
                 },
-<<<<<<< HEAD
-                'failure_policy': {'type': 'str'},
-                'id': {'type': 'str'},
-                'language': {'type': 'str'},
-                'name': {'type': 'str'},
-                'project_name': {'type': 'str'},
-                'project_description': {'type': 'str'},
-                'software_type': {'type': 'str'},
-                'software_version': {'type': 'str'},
-                'template_content': {'type': 'str'},
-                'template_params': {'type': 'list'},
-                'template_name': {'type': 'str'},
-                'new_template_name': {'type': 'str'},
-                'version': {'type': 'str'},
-                'version_description': {'type': 'str'},
-                'commit': {'type': 'bool', 'default': True},
-            },
-            'deploy_template': {
-                'type': 'dict',
-                'project_name': {'type': 'str'},
-                'template_name': {'type': 'str'},
-                'force_push': {'type': 'bool'},
-                'is_composite': {'type': 'bool'},
-                'copy_config': {'type': 'bool', 'default': True},
-                'version': {'type': 'int'},
-                'template_parameters': {
-                    'type': 'list',
-                    'elements': 'dict',
-                    'param_name': {'type': 'str'},
-                    'param_value': {'type': 'str'},
-=======
                 "failure_policy": {"type": "str"},
                 "id": {"type": "str"},
                 "language": {"type": "str"},
@@ -1938,7 +1865,6 @@
                     "elements": "dict",
                     "param_name": {"type": "str"},
                     "param_value": {"type": "str"},
->>>>>>> e40858ed
                 },
                 "resource_parameters": {
                     "type": "list",
@@ -3124,22 +3050,14 @@
 
         if is_create_project:
             params_key = project_params
-<<<<<<< HEAD
             self.project_created.append(project_params.get('name'))
             name = "project: {0}".format(project_params.get('name'))
-=======
-            name = "project: {0}".format(project_params.get("name"))
->>>>>>> e40858ed
             validation_string = "Successfully created project"
             creation_value = "create_project"
         else:
             params_key = template_params
-<<<<<<< HEAD
             self.template_created.append(template_params.get('name'))
             name = "template: {0}".format(template_params.get('name'))
-=======
-            name = "template: {0}".format(template_params.get("name"))
->>>>>>> e40858ed
             validation_string = "Successfully created template"
             creation_value = "create_template"
 
@@ -3635,7 +3553,6 @@
 
             if not self.requires_update():
                 # Template does not need update
-<<<<<<< HEAD
                 self.no_update_template.append(current_template_name)
                 self.result['response'][0].get("configurationTemplate").update({
                     'response': self.have_template.get("template"),
@@ -3649,14 +3566,7 @@
                 if is_commit and is_template_un_committed:
                     self.commit_the_template(template_id, current_template_name).check_return_status()
                     self.log("Template '{0}' committed successfully in the Cisco Catalyst Center.".format(current_template_name), "INFO")
-=======
-                self.result["response"][0].get("configurationTemplate").update(
-                    {
-                        "response": self.have_template.get("template"),
-                        "msg": "Template does not need update",
-                    }
-                )
->>>>>>> e40858ed
+
                 return self
 
             template_id = self.have_template.get("id")
@@ -3679,28 +3589,12 @@
                 ).check_return_status()
                 return self
 
-<<<<<<< HEAD
             success_msg = "Successfully updated the configuration template '{0}' in Cisco Catalyst Center".format(template_name)
             self.template_updated.append(template_name)
             self.get_task_status_from_tasks_by_id(task_id, task_name, success_msg)
             self.result['response'] = copy.deepcopy(current_response)
             self.log("Updating existing template '{0}'."
                      .format(self.have_template.get("template").get("name")), "INFO")
-=======
-            success_msg = "Successfully updated the configuration template '{0}' in Cisco Catalyst Center".format(
-                template_name
-            )
-            self.get_task_status_from_tasks_by_id(task_id, task_name, success_msg)
-            self.result["response"] = copy.deepcopy(current_response)
-
-            template_updated = True
-            self.log(
-                "Updating existing template '{0}'.".format(
-                    self.have_template.get("template").get("name")
-                ),
-                "INFO",
-            )
->>>>>>> e40858ed
 
         else:
             if not template_params.get("name"):
@@ -3709,85 +3603,12 @@
                 return self
             template_id, template_updated = self.create_project_or_template()
 
-<<<<<<< HEAD
         is_commit = configuration_templates.get("commit", True)
         if is_commit:
             name = self.want.get("template_params").get("name")
             self.log("Attempting to commit template '{0}' with ID '{1}'.".format(name, template_id), "INFO")
             self.commit_the_template(template_id, name).check_return_status()
             self.log("Template '{0}' committed successfully in the Cisco Catalyst Center.".format(name), "INFO")
-=======
-        if template_updated:
-            # Template needs to be versioned
-            version_params = {
-                "comments": self.want.get("comments"),
-                "templateId": template_id,
-            }
-
-            task_name = "version_template"
-            parameters = version_params
-            template_name = self.want.get("template_params").get("name")
-
-            current_response = copy.deepcopy(self.result["response"])
-
-            task_id = self.get_taskid_post_api_call(
-                "configuration_templates", task_name, parameters
-            )
-
-            if not task_id:
-                self.msg = "Unable to retrieve the task_id for the task '{0}' for the template {1}.".format(
-                    task_name, template_name
-                )
-                self.set_operation_result(
-                    "failed", False, self.msg, "ERROR"
-                ).check_return_status()
-                return self
-
-            success_msg = "Successfully versioned the template '{0}' with comments: '{1}' in Cisco Catalyst Center".format(
-                template_name, version_params.get("comments")
-            )
-            self.get_task_status_from_tasks_by_id(task_id, task_name, success_msg)
-
-            self.result["response"] = copy.deepcopy(current_response)
-            task_details = self.get_task_details(task_id)
-            self.result["changed"] = True
-            self.result["response"][0].get("configurationTemplate")["msg"] = (
-                task_details.get("progress")
-            )
-            self.result["response"][0].get("configurationTemplate")[
-                "diff"
-            ] = configuration_templates
-            self.log(
-                "Task details for 'version_template': {0}".format(task_details), "DEBUG"
-            )
-            if task_details:
-                self.result["response"][0].get("configurationTemplate")[
-                    "response"
-                ] = task_details
-            else:
-                self.log(
-                    "No task details are received for task ID: {0}".format(task_id),
-                    "WARNING",
-                )
-
-            if not self.result["response"][0].get("configurationTemplate").get("msg"):
-                self.msg = "Error while versioning the template"
-                self.status = "failed"
-                return self
-        else:
-            task_details = self.get_task_details(template_id)
-            self.log(
-                "Getting task details from task ID {0}: {1}".format(
-                    template_id, task_details
-                ),
-                "DEBUG",
-            )
-            if task_details.get("failureReason"):
-                self.msg = str(task_details.get("failureReason"))
-            else:
-                self.msg = str(task_details.get("progress"))
-            self.status = "failed"
->>>>>>> e40858ed
 
         return self
 
@@ -4187,19 +4008,10 @@
                 ),
                 "DEBUG",
             )
-<<<<<<< HEAD
             self.log("Received Response for 'get_template_versions' for template_name: {0} is {1}".format(template_name, response), "DEBUG")
             response = response.get("response")
 
             if not response or not isinstance(response, list):
-=======
-
-            if (
-                not response
-                or not isinstance(response, list)
-                or not response[0].get("versionsInfo")
-            ):
->>>>>>> e40858ed
                 self.log(
                     "No version information found for template '{0}' in Cisco Catalyst Center.".format(
                         template_name
@@ -4232,14 +4044,7 @@
                 return version_temp_id
 
             self.log(
-<<<<<<< HEAD
                 "Searching for specific version '{0}' in the template '{1}'.".format(version, template_name), "DEBUG"
-=======
-                "Processing version details for template '{0}': {1}".format(
-                    template_name, str(versions_info)
-                ),
-                "DEBUG",
->>>>>>> e40858ed
             )
             for temp_details in response:
                 if temp_details.get("version") == version:
@@ -4251,14 +4056,7 @@
                     return version_temp_id
 
             self.log(
-<<<<<<< HEAD
                 "Given Version '{0}' not found for template '{1}'.".format(version, template_name), "WARNING"
-=======
-                "Identified the latest version for template '{0}'. Version ID: {1}".format(
-                    template_name, version_temp_id
-                ),
-                "DEBUG",
->>>>>>> e40858ed
             )
 
         except Exception as e:
@@ -4477,14 +4275,8 @@
             template_dict[name] = value
 
         # Get the latest version template ID
-<<<<<<< HEAD
         template_version = deploy_temp_details.get("version")
         version_template_id = self.get_latest_template_version_id(template_id, template_name, template_version)
-=======
-        version_template_id = self.get_latest_template_version_id(
-            template_id, template_name
-        )
->>>>>>> e40858ed
         if not version_template_id:
             self.log(
                 "No versioning found for the template: {0}".format(template_name),
@@ -4492,37 +4284,7 @@
             )
             version_template_id = template_id
 
-<<<<<<< HEAD
         self.log("Preparing to deploy template '{0}' to the following device IDs: '{1}'".format(template_name, device_ids), "DEBUG")
-=======
-        # Get the type of the resource parameter that is to be provisioned during template deployment
-        resource_params = deploy_temp_details.get("resource_parameters")
-        resource_params_list = []
-        if resource_params:
-            for resource_param in resource_params:
-                r_type = resource_param.get("resource_type")
-                scope = resource_param.get("resource_scope", "RUNTIME")
-                resource_params_dict = {"type": r_type, "scope": scope}
-                value = resource_param.get("resource_value")
-                if value:
-                    resource_params_dict["value"] = value
-
-                self.log(
-                    "Update the resource placeholder for the type '{0}' with scope {1}".format(
-                        r_type, scope
-                    ),
-                    "DEBUG",
-                )
-                resource_params_list.append(resource_params_dict)
-                del resource_params_dict
-
-        self.log(
-            "Preparing to deploy template '{0}' to the following device IDs: '{1}'".format(
-                template_name, device_ids
-            ),
-            "DEBUG",
-        )
->>>>>>> e40858ed
         for device_id in device_ids:
             self.log(
                 "Adding device '{0}' to the deployment payload.".format(device_id),
@@ -5149,14 +4911,8 @@
 
         configuration_templates = config.get("configuration_templates")
         if configuration_templates:
-<<<<<<< HEAD
             self.update_configuration_templates(config, configuration_templates).check_return_status()
             self.update_template_projects_message().check_return_status()
-=======
-            self.update_configuration_templates(
-                config, configuration_templates
-            ).check_return_status()
->>>>>>> e40858ed
 
         _import = config.get("import")
         if _import:
