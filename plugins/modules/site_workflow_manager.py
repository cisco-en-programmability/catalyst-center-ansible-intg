--- conflicted
+++ resolved
@@ -1286,13 +1286,8 @@
                         "Drywall Office Only"
                     ]
                     if rf_model not in rf_model_list:
-<<<<<<< HEAD
                         errormsg.append(
                             "rf_model: Invalid value '{0}' for rf_model in playbook. Must be one of: '{1}'".format(site_type, str(rf_model)))
-=======
-                        errormsg.append("rf_model: Invalid value '{0}' for rf_model in playbook. Must be one of: '{1}'".
-                                        format(site_type, str(rf_model)))
->>>>>>> 687def14
                         self.log("Invalid 'rf_model': " + str(rf_model), "ERROR")
                 else:
                     errormsg.append("RF should not be None or empty")
@@ -2533,18 +2528,11 @@
 
     ccc_site.validate_input().check_return_status()
     config_verify = ccc_site.params.get("config_verify")
-<<<<<<< HEAD
-    ccc_site.validate_site_input_data(
-        ccc_site.validated_config, state).check_return_status()
+    ccc_site.validate_site_input_data(ccc_site.validated_config, state).check_return_status()
 
     if ccc_site.compare_dnac_versions(
             ccc_site.get_ccc_version(),
             "2.3.7.6") >= 0:
-=======
-    ccc_site.validate_site_input_data(ccc_site.validated_config, state).check_return_status()
-
-    if ccc_site.compare_dnac_versions(ccc_site.get_ccc_version(), "2.3.7.6") >= 0:
->>>>>>> 687def14
         ccc_site.reset_values()
         ccc_site.get_want(ccc_site.validated_config).check_return_status()
         ccc_site.get_have(ccc_site.validated_config).check_return_status()
