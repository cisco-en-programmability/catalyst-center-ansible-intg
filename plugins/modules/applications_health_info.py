--- conflicted
+++ resolved
@@ -61,11 +61,7 @@
     - ApplicationName query parameter. The name of the application to get information on.
     type: str
 requirements:
-<<<<<<< HEAD
-- dnacentersdk >= 2.3.3
-=======
 - dnacentersdk >= 2.4.0
->>>>>>> c31af16c
 - python >= 3.5
 seealso:
 # Reference by Internet resource
