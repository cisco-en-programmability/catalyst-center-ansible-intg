#!/usr/bin/python
# -*- coding: utf-8 -*-
# Copyright (c) 2024, Cisco Systems
# GNU General Public License v3.0+ (see LICENSE or https://www.gnu.org/licenses/gpl-3.0.txt)
from __future__ import absolute_import, division, print_function

__metaclass__ = type
__author__ = "Madhan Sankaranarayanan, Rishita Chowdhary, Abhishek Maheshwari, Syed Khadeer Ahmed, Ajith Andrew J"
DOCUMENTATION = r"""
---
module: swim_workflow_manager
short_description: Module to manage SWIM (Software Image
  Management) operations in Cisco Catalyst Center
description:
  - Manages operations for image importation, distribution,
    activation, and tagging images as golden.
  - Provides an API to fetch a software image from a
    remote file system via HTTP/FTP and upload it to
    Catalyst Center. Supported file extensions - bin,
    img, tar, smu, pie, aes, iso, ova, tar.gz, qcow2.
  - Provides an API to fetch a software image from a
    local file system and upload it to Catalyst Center.
    Supported file extensions - bin, img, tar, smu,
    pie, aes, iso, ova, tar.gz, qcow2.
  - Provides an API to fetch a software image from Cisco
    Connection Online (CCO) and upload it to Catalyst
    Center. Refer to https://software.cisco.com/download/home
    for suggested images in Cisco Catalyst Center. CCO
    functionality is available starting from Cisco Catalyst
    version 2.3.7.6.
  - Provides an API to tag or untag an image as golden
    for a given family of devices.
  - Provides an API to distribute a software image to
    a device. The software image must be imported into
    Catalyst Center before it can be distributed.
version_added: '6.6.0'
extends_documentation_fragment:
  - cisco.dnac.workflow_manager_params
author: Madhan Sankaranarayanan (@madhansansel) Rishita
  Chowdhary (@rishitachowdhary) Abhishek Maheshwari
  (@abmahesh) Syed Khadeer Ahmed (@syed-khadeerahmed)
  Ajith Andrew J (@ajithandrewj)
options:
  config_verify:
    description: Set to True to verify the Cisco Catalyst
      Center config after applying the playbook config.
    type: bool
    default: false
  state:
    description: The state of Catalyst Center after
      module completion.
    type: str
<<<<<<< HEAD
    choices: [ merged, deleted]
=======
    choices: [merged]
>>>>>>> f96b8607
    default: merged
  config:
    description: List of details of SWIM image being
      managed
    type: list
    elements: dict
    required: true
    suboptions:
      image_name:
        description: Details of image to be deleted.
        type: list
        elements: str
      import_image_details:
        description: Details of image being imported
        type: dict
        suboptions:
          type:
            description: Specifies the source of the
              image import. Supported values are 'local'
              for local file import, 'remote' for remote
              URL import, or 'CCO' for import from Cisco
              Connection Online.
            type: str
          local_image_details:
            description: Details of the local path of
              the image to be imported.
            type: dict
            suboptions:
              file_path:
                description: Provide the absolute file
                  path needed to import an image from
                  your local system (Eg "/path/to/your/file").
                  Accepted files formats are - .gz,.bin,.img,.tar,.smu,.pie,.aes,.iso,.ova,.tar_gz,.qcow2,.nfvispkg,.zip,.spa,.rpm.
                type: str
              is_third_party:
                description: Query parameter to determine
                  if the image is from a third party
                  (optional).
                type: bool
              third_party_application_type:
                description: Specify the ThirdPartyApplicationType
                  query parameter to indicate the type
                  of third-party application. Allowed
                  values include WLC, LINUX, FIREWALL,
                  WINDOWS, LOADBALANCER, THIRDPARTY,
                  etc.(optional). WLC (Wireless LAN
                  Controller) - It's a network device
                  that manages and controls multiple
                  wireless access points (APs) in a
                  centralized manner. LINUX - It's an
                  open-source operating system that
                  provides a complete set of software
                  packages and utilities. FIREWALL -
                  It's a network security device that
                  monitors and controls incoming and
                  outgoing network traffic based on
                  predetermined security rules.It acts
                  as a barrier between a trusted internal
                  network and untrusted external networks
                  (such as the internet), preventing
                  unauthorized access. WINDOWS - It's
                  an operating system known for its
                  graphical user interface (GUI) support,
                  extensive compatibility with hardware
                  and software, and widespread use across
                  various applications. LOADBALANCER
                  - It's a network device or software
                  application that distributes incoming
                  network traffic across multiple servers
                  or resources. THIRDPARTY - It refers
                  to third-party images or applications
                  that are not part of the core system.
                  NAM (Network Access Manager) - It's
                  a network management tool or software
                  application that provides centralized
                  control and monitoring of network
                  access policies, user authentication,
                  and device compliance. WAN Optimization
                  - It refers to techniques and technologies
                  used to improve the performance and
                  efficiency of WANs. It includes various
                  optimization techniques such as data
                  compression, caching, protocol optimization,
                  and traffic prioritization to reduce
                  latency, increase throughput, and
                  improve user experience over WAN connections.
                  Unknown - It refers to an unspecified
                  or unrecognized application type.
                  Router - It's a network device that
                  forwards data packets between computer
                  networks. They are essential for connecting
                  multiple networks together and directing
                  traffic between them.
                type: str
              third_party_image_family:
                description: Provide the ThirdPartyImageFamily
                  query parameter to identify the family
                  of the third-party image. Image Family
                  name like PALOALTO, RIVERBED, FORTINET,
                  CHECKPOINT, SILVERPEAK etc. (optional).
                type: str
              third_party_vendor:
                description: Include the ThirdPartyVendor
                  query parameter to specify the vendor
                  of the third party.
                type: str
          url_details:
            description: URL details for SWIM import
            type: dict
            suboptions:
              payload:
                description: Swim Import Via Url's payload.
                type: list
                elements: dict
                suboptions:
                  application_type:
                    description: An optional parameter
                      that specifies the type of application.
                      Allowed values include WLC, LINUX,
                      FIREWALL, WINDOWS, LOADBALANCER,
                      THIRDPARTY, etc. This is only
                      applicable for third-party image
                      types(optional). WLC (Wireless
                      LAN Controller) - It's network
                      device that manages and controls
                      multiple wireless access points
                      (APs) in a centralized manner.
                      LINUX - It's an open source which
                      provide complete operating system
                      with a wide range of software
                      packages and utilities. FIREWALL
                      - It's a network security device
                      that monitors and controls incoming
                      and outgoing network traffic based
                      on predetermined security rules.It
                      acts as a barrier between a trusted
                      internal network and untrusted
                      external networks (such as the
                      internet), preventing unauthorized
                      access. WINDOWS - It's an OS which
                      provides GUI support for various
                      applications, and extensive compatibility
                      with hardware and software. LOADBALANCER
                      - It's a network device or software
                      application that distributes incoming
                      network traffic across multiple
                      servers or resources. THIRDPARTY
                      - It refers to third-party images
                      or applications that are not part
                      of the core system. NAM (Network
                      Access Manager) - It's a network
                      management tool or software application
                      that provides centralized control
                      and monitoring of network access
                      policies, user authentication,
                      and device compliance. WAN Optimization
                      - It refers to techniques and
                      technologies used to improve the
                      performance and efficiency of
                      WANs. It includes various optimization
                      techniques such as data compression,
                      caching, protocol optimization,
                      and traffic prioritization to
                      reduce latency, increase throughput,
                      and improve user experience over
                      WAN connections. Unknown - It
                      refers to an unspecified or unrecognized
                      application type. Router - It's
                      a network device that forwards
                      data packets between computer
                      networks. They are essential for
                      connecting multiple networks together
                      and directing traffic between
                      them.
                    type: str
                  image_family:
                    description: Represents the name
                      of the image family and is applicable
                      only when uploading third-party
                      images. Image Family name like
                      PALOALTO, RIVERBED, FORTINET,
                      CHECKPOINT, SILVERPEAK etc. (optional).
                    type: str
                  source_url:
                    description: A mandatory parameter
                      for importing a SWIM image via
                      a remote URL. This parameter is
                      required when using a URL to import
                      an image..(For example, http://{host}/swim/cat9k_isoxe.16.12.10s.SPA.bin,
                      ftp://user:password@{host}/swim/cat9k_isoxe.16.12.10s.SPA.iso)
                      source url can be either str or
                      list
                    type: list
                    elements: str
                  is_third_party:
                    description: Flag indicates whether
                      the image is uploaded from a third
                      party (optional).
                    type: bool
                  vendor:
                    description: The name of the vendor,
                      that applies only to third-party
                      image types when importing via
                      URL (optional).
                    type: str
              schedule_at:
                description: ScheduleAt query parameter.
                  Epoch Time (The number of milli-seconds
                  since January 1 1970 UTC) at which
                  the distribution should be scheduled
                  (optional).
                type: str
              schedule_desc:
                description: ScheduleDesc query parameter.
                  Custom Description (optional).
                type: str
              schedule_origin:
                description: ScheduleOrigin query parameter.
                  Originator of this call (optional).
                type: str
          cco_image_details:
            description:
              - Parameters related to importing a software
                image from Cisco Connection Online (CCO)
                into Catalyst Center.
              - This API fetches the specified image
                from CCO and uploads it to Catalyst
                Center.
              - Supported from Cisco Catalyst Center
                version 2.3.7.6 onward.
              - Refer to the Cisco software download
                portal (https://software.cisco.com/download/home)
                for recommended images.
            type: dict
            suboptions:
              image_name:
                description:
                  - Specifies the name of the software
                    image to be imported from Cisco.com.
                  - This parameter is mandatory to initiate
                    the download from CCO.
                  - Accepts either a single image name
                    as a string or multiple image names
                    as a list.
                type: list
                elements: str
      tagging_details:
        description: Details for tagging or untagging
          an image as golden
        type: dict
        suboptions:
          image_name:
            description: SWIM image name which will
              be tagged or untagged as golden.
            type: str
          device_role:
            description: |
              Specifies the device role(s) for tagging or untagging the image as golden.
              Permissible values:
              - 'ALL': Applies the golden tag to all devices, regardless of role.
              - 'UNKNOWN': Tags devices without a specified classification.
              - 'ACCESS': Tags devices that connect end-user devices (e.g., access switches).
              - 'BORDER ROUTER': Tags devices linking different network segments or domains.
              - 'DISTRIBUTION': Tags devices aggregating traffic toward the core.
              - 'CORE': Tags backbone devices handling high-volume network traffic.
              Behavior:
              - If 'device_role' is a single string (e.g., `"ACCESS"`), only that role is tagged as golden.
              - If 'device_role' contains multiple roles (e.g., `"ACCESS,CORE"`), all specified roles are tagged as golden.
              To replace an existing golden tag for a specific role:
              - **Unassign** the tag from the current role (e.g., `ACCESS`).
              - **Assign** the tag to the new role (e.g., `CORE`).
              Examples:
              - device_role: "ACCESS" tags only the `ACCESS` role as golden.
              - device_role: "ACCESS,CORE" tags both `ACCESS` and `CORE` roles as golden.
            type: str
          device_image_family_name:
            description: Device Image family name(Eg
              Cisco Catalyst 9300 Switch)
            type: str
          site_name:
            description: Site name for which SWIM image
              will be tagged/untagged as golden. If
              not provided, SWIM image will be mapped
              to global site.
            type: str
          tagging:
            description: Booelan value to tag/untag
              SWIM image as golden If True then the
              given image will be tagged as golden.
              If False then the given image will be
              un-tagged as golden.
            type: bool
      image_distribution_details:
        description: |
          Parameters for specifying the target device(s) for SWIM image distribution. The device can be identified using one of the following options:
          - device_serial_number
          - device_ip_address
          - device_hostname
          - device_mac_address
          - site_name (if specified, the image will be distributed to all devices within the site)
          At least one of these parameters must be provided. If 'site_name' is provided, additional filters
          such as 'device_role', 'device_family_name', and 'device_series_name' can be used to further narrow down the devices within the site.
          - SAPRO devices are not eligible for image distribution.
        type: dict
        suboptions:
          device_role:
            description: Device Role and  permissible
              Values are ALL, UNKNOWN, ACCESS, BORDER
              ROUTER, DISTRIBUTION and CORE. ALL - This
              role typically represents all devices
              within the network, regardless of their
              specific roles or functions. UNKNOWN -
              This role is assigned to devices whose
              roles or functions have not been identified
              or classified within Cisco Catalsyt Center.
              This could happen if the platform is unable
              to determine the device's role based on
              available information. ACCESS - This role
              typically represents switches or access
              points that serve as access points for
              end-user devices to connect to the network.
              These devices are often located at the
              edge of the network and provide connectivity
              to end-user devices. BORDER ROUTER - These
              are devices that connect different network
              domains or segments together. They often
              serve as gateways between different networks,
              such as connecting an enterprise network
              to the internet or connecting multiple
              branch offices. DISTRIBUTION - This role
              represents function as distribution switches
              or routers in hierarchical network designs.
              They aggregate traffic from access switches
              and route it toward the core of the network
              or toward other distribution switches.
              CORE - This role typically represents
              high-capacity switches or routers that
              form the backbone of the network. They
              handle large volumes of traffic and provide
              connectivity between different parts of
              network, such as connecting distribution
              switches or providing interconnection
              between different network segments.
            type: str
          device_family_name:
            description: Specify the name of the device
              family such as Switches and Hubs, etc.
            type: str
          site_name:
            description: Used to get device details
              associated to this site.
            type: str
          device_series_name:
            description: This parameter specifies the
              name of the device series. It is used
              to identify a specific series of devices,
              such as Cisco Catalyst 9300 Series Switches,
              within the Cisco Catalyst Center.
            type: str
            version_added: 6.12.0
          image_name:
            description: Specifies the name of the SWIM
              image to be distributed.
            type: str
          sub_package_images:
            description: Specifies a list of SWIM sub-package
              image names.
            type: list
            elements: str
          device_serial_number:
            description: Device serial number where
              the image needs to be distributed
            type: str
          device_ip_address:
            description: Device IP address where the
              image needs to be distributed
            type: str
          device_hostname:
            description: Device hostname where the image
              needs to be distributed
            type: str
          device_mac_address:
            description: Device MAC address where the
              image needs to be distributed
            type: str
      image_activation_details:
        description: |
          Parameters for specifying the target device(s) for SWIM image activation. The device can be identified using one of the following options:
          - device_serial_number
          - device_ip_address
          - device_hostname
          - device_mac_address
          - site_name (if specified, the image will be activated on all devices within the site)
          At least one of these parameters must be provided. If 'site_name' is provided, additional filters
          such as 'device_role', 'device_family_name', and 'device_series_name' can be used to further narrow down the devices within the site.
          - SAPRO devices are not eligible for image activation.
        type: dict
        suboptions:
          device_role:
            description: Defines the device role, with
              permissible values including ALL, UNKNOWN,
              ACCESS, BORDER ROUTER, DISTRIBUTION, and
              CORE.
            type: str
          device_family_name:
            description: Specify the name of the device
              family such as Switches and Hubs, etc.
            type: str
          site_name:
            description: Used to get device details
              associated to this site.
            type: str
          device_series_name:
            description: This parameter specifies the
              name of the device series. It is used
              to identify a specific series of devices,
              such as Cisco Catalyst 9300 Series Switches,
              within the Cisco Catalyst Center.
            type: str
            version_added: 6.12.0
          activate_lower_image_version:
            description: ActivateLowerImageVersion flag.
            type: bool
          device_upgrade_mode:
            description: It specifies the mode of upgrade
              to be applied to the devices having the
              following values - 'install', 'bundle',
              and 'currentlyExists'. install - This
              mode instructs Cisco Catalyst Center to
              perform a clean installation of the new
              image on the target devices. When this
              mode is selected, the existing image on
              the device is completely replaced with
              the new image during the upgrade process.
              This ensures that the device runs only
              the new image version after the upgrade
              is completed. bundle - This mode instructs
              Cisco Catalyst Center bundles the new
              image with the existing image on the device
              before initiating the upgrade process.
              This mode allows for a more efficient
              upgrade process by preserving the existing
              image on the device while adding the new
              image as an additional bundle. After the
              upgrade, the device can run either the
              existing image or the new bundled image,
              depending on the configuration. currentlyExists
              - This mode instructs Cisco Catalyst Center
              to checks if the target devices already
              have the desired image version installed.
              If image already present on devices, no
              action is taken and upgrade process is
              skipped for those devices. This mode is
              useful for avoiding unnecessary upgrades
              on devices that already have the correct
              image version installed, thereby saving
              time.
            type: str
          distribute_if_needed:
            description: Enable the distribute_if_needed
              option when activating the SWIM image.
            type: bool
          image_name:
            description: Specifies the name of the SWIM
              image to be activated.
            type: str
          sub_package_images:
            description: Specifies a list of SWIM sub-package
              image names.
            type: list
            elements: str
          device_serial_number:
            description: Device serial number where
              the image needs to be activated
            type: str
          device_ip_address:
            description: Device IP address where the
              image needs to be activated
            type: str
          device_hostname:
            description: Device hostname where the image
              needs to be activated
            type: str
          device_mac_address:
            description: Device MAC address where the
              image needs to be activated
            type: str
          schedule_validate:
            description: ScheduleValidate query parameter.
              ScheduleValidate, validates data before
              schedule (optional).
            type: bool
requirements:
  - dnacentersdk == 2.7.3
  - python >= 3.9
notes:
  - SDK Method used are
    software_image_management_swim.SoftwareImageManagementSwim.import_software_image_via_url,
    software_image_management_swim.SoftwareImageManagementSwim.tag_as_golden_image,
    software_image_management_swim.SoftwareImageManagementSwim.trigger_software_image_distribution,
    software_image_management_swim.SoftwareImageManagementSwim.trigger_software_image_activation,
<<<<<<< HEAD
    software_image_management_swim.SoftwareImageManagementSwim.delete_image_v1,

=======
>>>>>>> f96b8607
  - Paths used are
    post /dna/intent/api/v1/image/importation/source/url,
    post /dna/intent/api/v1/image/importation/golden,
    post /dna/intent/api/v1/image/distribution,
<<<<<<< HEAD
    post /dna/intent/api/v1/image/activation/device,
    delete /dna/intent/api/v1/images/{id},

  - Added the parameter 'dnac_api_task_timeout', 'dnac_task_poll_interval' options in v6.13.2.



=======
    post
    /dna/intent/api/v1/image/activation/device,
    - Added
    the parameter 'dnac_api_task_timeout',
    'dnac_task_poll_interval'
    options in v6.13.2.
>>>>>>> f96b8607
"""
EXAMPLES = r"""
---
- name: Import an image from a URL, tag it as golden
    and load it on device
  cisco.dnac.swim_workflow_manager:
    dnac_host: "{{dnac_host}}"
    dnac_username: "{{dnac_username}}"
    dnac_password: "{{dnac_password}}"
    dnac_verify: "{{dnac_verify}}"
    dnac_port: "{{dnac_port}}"
    dnac_version: "{{dnac_version}}"
    dnac_debug: "{{dnac_debug}}"
    dnac_log_level: "{{dnac_log_level}}"
    dnac_log: true
    config:
      - import_image_details:
          type: remote
          url_details:
            payload:
              - source_url:
                  - "http://10.10.10.10/stda/cat9k_iosxe.17.12.01.SPA.bin"
                is_third_party: false
        tagging_details:
          image_name: cat9k_iosxe.17.12.01.SPA.bin
          device_role: ACCESS
          device_image_family_name: Cisco Catalyst 9300
            Switch
          site_name: Global/USA/San Francisco/BGL_18
          tagging: true
        image_distribution_details:
          image_name: cat9k_iosxe.17.12.01.SPA.bin
          device_serial_number: FJC2327U0S2
        image_activation_details:
          image_name: cat9k_iosxe.17.12.01.SPA.bin
          schedule_validate: false
          activate_lower_image_version: false
          distribute_if_needed: true
          device_serial_number: FJC2327U0S2
- name: Import an image from local, tag it as golden.
  cisco.dnac.swim_workflow_manager:
    dnac_host: "{{dnac_host}}"
    dnac_username: "{{dnac_username}}"
    dnac_password: "{{dnac_password}}"
    dnac_verify: "{{dnac_verify}}"
    dnac_port: "{{dnac_port}}"
    dnac_version: "{{dnac_version}}"
    dnac_debug: "{{dnac_debug}}"
    dnac_log_level: "{{dnac_log_level}}"
    dnac_log: true
    config:
      - import_image_details:
          type: local
          local_image_details:
            file_path: /Users/Downloads/cat9k_iosxe.17.12.01.SPA.bin
            is_third_party: false
        tagging_details:
          image_name: cat9k_iosxe.17.12.01.SPA.bin
          device_role: ACCESS
          device_image_family_name: Cisco Catalyst 9300
            Switch
          site_name: Global/USA/San Francisco/BGL_18
          tagging: true
- name: Import bulk images from URL
  cisco.dnac.swim_workflow_manager:
    dnac_host: "{{dnac_host}}"
    dnac_username: "{{dnac_username}}"
    dnac_password: "{{dnac_password}}"
    dnac_verify: "{{dnac_verify}}"
    dnac_port: "{{dnac_port}}"
    dnac_version: "{{dnac_version}}"
    dnac_debug: "{{dnac_debug}}"
    dnac_log_level: "{{dnac_log_level}}"
    dnac_log: true
    config:
      - import_image_details:
          type: remote
          url_details:
            payload:
              - source_url:
                  - "http://10.10.10.10/stda/cat9k_iosxe.17.12.01.SPA.bin"
                  - "http://10.10.10.10/stda/cat9k_iosxe.17.12.02.SPA.bin"
            is_third_party: false
- name: Import image from URL using str
  cisco.dnac.swim_workflow_manager:
    dnac_host: "{{dnac_host}}"
    dnac_username: "{{dnac_username}}"
    dnac_password: "{{dnac_password}}"
    dnac_verify: "{{dnac_verify}}"
    dnac_port: "{{dnac_port}}"
    dnac_version: "{{dnac_version}}"
    dnac_debug: "{{dnac_debug}}"
    dnac_log_level: "{{dnac_log_level}}"
    dnac_log: true
    config:
      - import_image_details:
          type: remote
          url_details:
            payload:
              - source_url: "http://10.10.10.10/stda/cat9k_iosxe.17.12.01.SPA.bin"
            is_third_party: false
- name: Import images from CCO (cisco.com)
  cisco.dnac.swim_workflow_manager:
    dnac_host: "{{dnac_host}}"
    dnac_username: "{{dnac_username}}"
    dnac_password: "{{dnac_password}}"
    dnac_verify: "{{dnac_verify}}"
    dnac_port: "{{dnac_port}}"
    dnac_version: "{{dnac_version}}"
    dnac_debug: "{{dnac_debug}}"
    dnac_log_level: "{{dnac_log_level}}"
    dnac_log: true
    config:
      - import_image_details:
          type: CCO
          cco_image_details:
            image_name: cat9k_iosxe.17.06.06a.SPA.bin
- name: Import list of images from CCO (cisco.com)
  cisco.dnac.swim_workflow_manager:
    dnac_host: "{{dnac_host}}"
    dnac_username: "{{dnac_username}}"
    dnac_password: "{{dnac_password}}"
    dnac_verify: "{{dnac_verify}}"
    dnac_port: "{{dnac_port}}"
    dnac_version: "{{dnac_version}}"
    dnac_debug: "{{dnac_debug}}"
    dnac_log_level: "{{dnac_log_level}}"
    dnac_log: true
    config:
      - import_image_details:
          type: CCO
          cco_image_details:
            image_name:
              - cat9k_iosxe.17.16.01.SPA.bin
              - C9800-SW-iosxe-wlc.17.16.01.SPA.bin
              - C9800-80-universalk9_wlc.17.15.02b.SPA.bin
- name: Tag the given image as golden and load it on
    device
  cisco.dnac.swim_workflow_manager:
    dnac_host: "{{dnac_host}}"
    dnac_username: "{{dnac_username}}"
    dnac_password: "{{dnac_password}}"
    dnac_verify: "{{dnac_verify}}"
    dnac_port: "{{dnac_port}}"
    dnac_version: "{{dnac_version}}"
    dnac_debug: "{{dnac_debug}}"
    dnac_log_level: "{{dnac_log_level}}"
    dnac_log: true
    config:
      - tagging_details:
          image_name: cat9k_iosxe.17.12.01.SPA.bin
          device_role: ACCESS
          device_image_family_name: Cisco Catalyst 9300
            Switch
          site_name: Global/USA/San Francisco/BGL_18
          tagging: true
# Remove the golden tag from the specified image for the given device role and assign it to another device role.
- name: Update golden tag assignment for image based
    on device role
  cisco.dnac.swim_workflow_manager:
    dnac_host: "{{dnac_host}}"
    dnac_username: "{{dnac_username}}"
    dnac_password: "{{dnac_password}}"
    dnac_verify: "{{dnac_verify}}"
    dnac_port: "{{dnac_port}}"
    dnac_version: "{{dnac_version}}"
    dnac_debug: "{{dnac_debug}}"
    dnac_log_level: "{{dnac_log_level}}"
    dnac_log: true
    config:
      - tagging_details:
          image_name: cat9k_iosxe.17.12.01.SPA.bin
          device_role: CORE
          device_image_family_name: Cisco Catalyst 9300
            Switch
          tagging: false
      - tagging_details:
          image_name: cat9k_iosxe.17.12.01.SPA.bin
          device_role: ACCESS
          device_image_family_name: Cisco Catalyst 9300
            Switch
          tagging: true
- name: Tag the specified image as golden for multiple
    device roles and load it into the device
  cisco.dnac.swim_workflow_manager:
    dnac_host: "{{dnac_host}}"
    dnac_username: "{{dnac_username}}"
    dnac_password: "{{dnac_password}}"
    dnac_verify: "{{dnac_verify}}"
    dnac_port: "{{dnac_port}}"
    dnac_version: "{{dnac_version}}"
    dnac_debug: "{{dnac_debug}}"
    dnac_log_level: "{{dnac_log_level}}"
    dnac_log: true
    config:
      - tagging_details:
          image_name: cat9k_iosxe.17.12.01.SPA.bin
          device_role: ACCESS,CORE
          device_image_family_name: Cisco Catalyst 9300
            Switch
          site_name: Global/USA/San Francisco/BGL_18
          tagging: true
- name: Un-tagged the given image as golden and load
    it on device
  cisco.dnac.swim_workflow_manager:
    dnac_host: "{{dnac_host}}"
    dnac_username: "{{dnac_username}}"
    dnac_password: "{{dnac_password}}"
    dnac_verify: "{{dnac_verify}}"
    dnac_port: "{{dnac_port}}"
    dnac_version: "{{dnac_version}}"
    dnac_debug: "{{dnac_debug}}"
    dnac_log_level: "{{dnac_log_level}}"
    dnac_log: true
    config:
      - tagging_details:
          image_name: cat9k_iosxe.17.12.01.SPA.bin
          device_role: ACCESS
          device_image_family_name: Cisco Catalyst 9300
            Switch
          site_name: Global/USA/San Francisco/BGL_18
          tagging: false
- name: Distribute the given image on devices associated
    to that site with specified role.
  cisco.dnac.swim_workflow_manager:
    dnac_host: "{{dnac_host}}"
    dnac_username: "{{dnac_username}}"
    dnac_password: "{{dnac_password}}"
    dnac_verify: "{{dnac_verify}}"
    dnac_port: "{{dnac_port}}"
    dnac_version: "{{dnac_version}}"
    dnac_debug: "{{dnac_debug}}"
    dnac_log_level: "{{dnac_log_level}}"
    dnac_log: true
    config:
      - image_distribution_details:
          image_name: cat9k_iosxe.17.12.01.SPA.bin
          site_name: Global/USA/San Francisco/BGL_18
          device_role: ALL
          device_family_name: Switches and Hubs
          device_series_name: Cisco Catalyst 9300 Series
            Switches
- name: Activate the given image on devices associated
    to that site with specified role.
  cisco.dnac.swim_workflow_manager:
    dnac_host: "{{dnac_host}}"
    dnac_username: "{{dnac_username}}"
    dnac_password: "{{dnac_password}}"
    dnac_verify: "{{dnac_verify}}"
    dnac_port: "{{dnac_port}}"
    dnac_version: "{{dnac_version}}"
    dnac_debug: "{{dnac_debug}}"
    dnac_log_level: "{{dnac_log_level}}"
    dnac_log: true
    config:
<<<<<<< HEAD
    - image_activation_details:
        image_name: cat9k_iosxe.17.12.01.SPA.bin
        site_name: Global/USA/San Francisco/BGL_18
        device_role: ALL
        device_family_name: Switches and Hubs
        device_series_name: Cisco Catalyst 9300 Series Switches
        scehdule_validate: False
        activate_lower_image_version: True
        distribute_if_needed: True

- name: Delete image from Cisco Catalyst Center.
  cisco.dnac.swim_workflow_manager:
    dnac_host: "{{dnac_host}}"
    dnac_username: "{{dnac_username}}"
    dnac_password: "{{dnac_password}}"
    dnac_verify: "{{dnac_verify}}"
    dnac_port: "{{dnac_port}}"
    dnac_version: "{{dnac_version}}"
    dnac_debug: "{{dnac_debug}}"
    dnac_log: True
    dnac_log_level: DEBUG
    config_verify: True
    dnac_api_task_timeout: 1000
    dnac_task_poll_interval: 1
    state: deleted
    config:
      - image_name: [C9800-SW-iosxe-wlc.17.07.01.SPA.bin]
=======
      - image_activation_details:
          image_name: cat9k_iosxe.17.12.01.SPA.bin
          site_name: Global/USA/San Francisco/BGL_18
          device_role: ALL
          device_family_name: Switches and Hubs
          device_series_name: Cisco Catalyst 9300 Series
            Switches
          scehdule_validate: false
          activate_lower_image_version: true
          distribute_if_needed: true
>>>>>>> f96b8607
"""
RETURN = r"""
#Case: SWIM image is successfully imported, tagged as golden, distributed and activated on a device
response:
  description: A dictionary with activation details as returned by the Catalyst Center Python SDK
  returned: always
  type: dict
  sample: >
    {
      "response": {
                        "additionalStatusURL": String,
                        "data": String,
                        "endTime": 0,
                        "id": String,
                        "instanceTenantId": String,
                        "isError": bool,
                        "lastUpdate": 0,
                        "progress": String,
                        "rootId": String,
                        "serviceType": String,
                        "startTime": 0,
                        "version": 0
                  },
      "msg": String
    }
"""

from ansible_collections.cisco.dnac.plugins.module_utils.dnac import (
    DnacBase,
    validate_list_of_dicts,
    get_dict_result,
)
from ansible.module_utils.basic import AnsibleModule
import os
import time


class Swim(DnacBase):
    """Class containing member attributes for Swim workflow_manager module"""

    def __init__(self, module):
        super().__init__(module)
        self.supported_states = ["merged", "deleted"]
        self.images_to_import, self.existing_images = [], []

    def validate_input(self):
        """
        Validate the fields provided in the playbook.
        Checks the configuration provided in the playbook against a predefined specification
        to ensure it adheres to the expected structure and data types.
        Parameters:
          - self: The instance of the class containing the 'config' attribute to be validated.
        Returns:
          The method returns an instance of the class with updated attributes:
          - self.msg: A message describing the validation result.
          - self.status: The status of the validation (either 'success' or 'failed').
          - self.validated_config: If successful, a validated version of 'config' parameter.
        Example:
            To use this method, create an instance of the class and call 'validate_input' on it.
          If the validation succeeds, 'self.status' will be 'success' and 'self.validated_config'
          will contain the validated configuration. If it fails, 'self.status' will be 'failed',
          'self.msg' will describe the validation issues.
        """
        self.log(self.config)
        if not self.config:
            self.status = "success"
            self.msg = "Configuration is not available in the playbook for validation"
            self.log(self.msg, "ERROR")
            return self

        temp_spec = dict(
<<<<<<< HEAD
            image_name=dict(type='list', elements='str'),
            import_image_details=dict(type='dict'),
            tagging_details=dict(type='dict'),
            image_distribution_details=dict(type='dict'),
            image_activation_details=dict(type='dict'),
=======
            import_image_details=dict(type="dict"),
            tagging_details=dict(type="dict"),
            image_distribution_details=dict(type="dict"),
            image_activation_details=dict(type="dict"),
>>>>>>> f96b8607
        )

        # Validate swim params
        valid_temp, invalid_params = validate_list_of_dicts(self.config, temp_spec)

        if invalid_params:
            self.msg = "Invalid parameters in playbook: {0}".format(invalid_params)
            self.log(self.msg, "ERROR")
            self.status = "failed"
            return self

        self.validated_config = valid_temp
        self.msg = "Successfully validated playbook config params: {0}".format(
            str(valid_temp)
        )
        self.log(self.msg, "INFO")
        self.status = "success"

        return self

    def site_exists(self, site_name):
        """
        Parameters:
            self (object): An instance of a class used for interacting with Cisco Catalyst Center.
        Returns:
            tuple: A tuple containing two values:
            - site_exists (bool): A boolean indicating whether the site exists (True) or not (False).
            - site_id (str or None): The ID of the site if it exists, or None if the site is not found.
        Description:
            This method checks the existence of a site in the Catalyst Center. If the site is found,it sets 'site_exists' to True,
            retrieves the site's ID, and returns both values in a tuple. If the site does not exist, 'site_exists' is set
            to False, and 'site_id' is None. If an exception occurs during the site lookup, an exception is raised.
        """

        site_exists = False
        site_id = None
        response = None

        try:
            response = self.get_site(site_name)
            if response is None:
                raise ValueError
            site = response.get("response")
            site_id = site[0].get("id")
            site_exists = True

        except Exception as e:
            self.status = "failed"
            self.msg = "An exception occurred: Site '{0}' does not exist in the Cisco Catalyst Center.".format(
                site_name
            )
            self.result["response"] = self.msg
            self.log(self.msg, "ERROR")
            self.check_return_status()

        return (site_exists, site_id)

    def get_image_id(self, name):
        """
        Retrieve the unique image ID based on the provided image name.
        Parameters:
            self (object): An instance of a class used for interacting with Cisco Catalyst Center.
            name (str): The name of the software image to search for.
        Returns:
            str: The unique image ID (UUID) corresponding to the given image name.
        Raises:
            AnsibleFailJson: If the image is not found in the response.
        Description:
            This function sends a request to Cisco Catalyst Center to retrieve details about a software image based on its name.
            It extracts and returns the image ID if a single matching image is found. If no image or multiple
            images are found with the same name, it raises an exception.
        """

        image_response = self.dnac._exec(
            family="software_image_management_swim",
            function="get_software_image_details",
            op_modifies=True,
            params={"image_name": name},
        )
        self.log(
            "Received API response from 'get_software_image_details': {0}".format(
                str(image_response)
            ),
            "DEBUG",
        )
        image_list = image_response.get("response")

        if len(image_list) == 1:
            image_id = image_list[0].get("imageUuid")
            self.log("SWIM image '{0}' has the ID: {1}".format(name, image_id), "INFO")
        else:
            self.msg = "SWIM image '{0}' could not be found".format(name)
            self.log(self.msg, "ERROR")
            self.status = "failed"
            self.result["response"] = self.msg
            self.check_return_status()

        return image_id

    def get_image_id_v1(self, name):
        """
        Retrieve the unique image ID based on the provided image name.
        Parameters:
            self (object): An instance of a class used for interacting with Cisco Catalyst Center.
            name (str): The name of the software image to search for.
        Returns:
            str: The unique image ID (UUID) corresponding to the given image name. or NONE if not found
        Raises:
            AnsibleFailJson: If the image is not found in the response.
        Description:
            This function sends a request to Cisco Catalyst Center to retrieve details about a software image based on its name.
            It extracts and returns the image ID if a single matching image is found. If no image or multiple
            images are found with the same name, it raises an exception.
        """

        image_response = self.dnac._exec(
            family="software_image_management_swim",
            function='get_software_image_details',
            op_modifies=True,
            params={"image_name": name},
        )
        self.log("Received API response from 'get_software_image_details': {0}".format(str(image_response)), "DEBUG")
        image_list = image_response.get("response")

        if (len(image_list) == 1):
            image_id = image_list[0].get("imageUuid")
            self.log("SWIM image '{0}' has the ID: {1}".format(name, image_id), "INFO")
        else:
            self.msg = "SWIM image '{0}' could not be found".format(name)
            self.log(self.msg, "ERROR")
            return None

        return image_id

    def get_cco_image_id(self, cco_image_name):
        """
        Retrieve the unique image ID from Cisco.com based on the provided image name.

        Parameters:
            self (object): An instance of a class used for interacting with Cisco DNA Center.
            cco_image_name (str): The name of the software image to search for on Cisco.com.

        Returns:
            str: The image ID corresponding to the given image name.
            None: If the image is not present in the Cisco catalyst center
        Raises:
            AnsibleFailJson: If the image ID cannot be found in the response.

        Description:
            This function sends a request to Cisco Catalsyt Center to retrieve a list of software images
            using the 'returns_list_of_software_images' API. It then iterates through the response
            to find a match for the provided 'cco_image_name'. If a match is found, the corresponding
            image ID is returned. If no matching image is found, or if the image ID is not present
            in the response, the function logs an error message and raises an exception.
        """
        try:
            response = self.dnac._exec(
                family="software_image_management_swim",
                function="returns_list_of_software_images",
                op_modifies=True,
            )
            self.log(
                "Received API response from 'returns_list_of_software_images': {0}".format(
                    response
                ),
                "DEBUG",
            )
            response = response.get("response")

            if not response or not isinstance(response, list):
                self.log(
                    "The API response from 'returns_list_of_software_images' is empty or invalid.",
                    "ERROR",
                )
                self.status = "failed"
                self.msg = (
                    "Unable to retrieve the list of software images from Cisco.com."
                )
                self.result["response"] = self.msg
                self.check_return_status()

            for image in response:
                if cco_image_name == image.get("name"):
                    image_id = image.get("id")
                    if image_id:
                        return image_id
            return None
        except Exception as e:
            dnac_host = self.params.get("dnac_host")
            self.msg = "CCO image '{0}' not found in the image repository on Cisco Catalyst Center '{1}'".format(
                cco_image_name, dnac_host
            )
            self.set_operation_result(
                "failed", False, self.msg, "ERROR"
            ).check_return_status()

    def get_image_name_from_id(self, image_id):
        """
        Retrieve the unique image name based on the provided image id.
        Parameters:
            self (object): An instance of a class used for interacting with Cisco Catalyst Center.
            id (str): The unique image ID (UUID) of the software image to search for.
        Returns:
            str: The image name corresponding to the given unique image ID (UUID)
        Raises:
            AnsibleFailJson: If the image is not found in the response.
        Description:
            This function sends a request to Cisco Catalyst Center to retrieve details about a software image based on its id.
            It extracts and returns the image name if a single matching image is found. If no image or multiple
            images are found with the same name, it raises an exception.
        """

        image_response = self.dnac._exec(
            family="software_image_management_swim",
            function="get_software_image_details",
            op_modifies=True,
            params={"image_uuid": image_id},
        )
        self.log(
            "Received API response from 'get_software_image_details': {0}".format(
                str(image_response)
            ),
            "DEBUG",
        )
        image_list = image_response.get("response")

        if len(image_list) == 1:
            image_name = image_list[0].get("name")
            self.log(
                "SWIM image '{0}' has been fetched successfully from Cisco Catalyst Center".format(
                    image_name
                ),
                "INFO",
            )
        else:
            self.msg = "SWIM image with Id '{0}' could not be found in Cisco Catalyst Center".format(
                image_id
            )
            self.log(self.msg, "ERROR")
            self.status = "failed"
            self.result["response"] = self.msg
            self.check_return_status()

        return image_name

    def is_image_exist(self, name):
        """
        Retrieve the unique image ID based on the provided image name.
        Parameters:
            self (object): An instance of a class used for interacting with Cisco Catalyst Center.
            name (str): The name of the software image to search for.
        Returns:
            str: The unique image ID (UUID) corresponding to the given image name.
        Raises:
            AnsibleFailJson: If the image is not found in the response.
        Description:
            This function sends a request to Cisco Catalyst Center to retrieve details about a software image based on its name.
            It extracts and returns the image ID if a single matching image is found. If no image or multiple
            images are found with the same name, it raises an exception.
        """

        image_exist = False
        image_response = self.dnac._exec(
            family="software_image_management_swim",
            function="get_software_image_details",
            op_modifies=True,
            params={"image_name": name},
        )
        self.log(
            "Received API response from 'get_software_image_details': {0}".format(
                str(image_response)
            ),
            "DEBUG",
        )
        image_list = image_response.get("response")

        if len(image_list) == 1:
            image_exist = True

        return image_exist

    def get_device_id(self, params):
        """
        Retrieve the unique device ID based on the provided parameters.
        Parameters:
            self (object): An instance of a class used for interacting with Cisco Catalyst Center.
            params (dict): A dictionary containing parameters to filter devices.
        Returns:
            str or None: The unique device ID corresponding to the filtered device, or None if an error occurs.
        Raises:
            AnsibleFailJson: If the device ID cannot be found in the response.
        Description:
            This function sends a request to Cisco Catalyst Center to retrieve a list of devices based on the provided
            filtering parameters. If a single matching device is found, it extracts and returns the device ID. If
            no device or multiple devices match the criteria, it raises an exception.
        """
        try:
            response = self.dnac._exec(
                family="devices",
                function="get_device_list",
                op_modifies=True,
                params=params,
            )
            self.log(
                "Received API response from 'get_device_list': {0}".format(
                    str(response)
                ),
                "DEBUG",
            )

            device_list = response.get("response")

            if not device_list:
                self.log(
                    "Device list is empty; no devices found for given parameters.",
                    "WARNING",
                )
                raise ValueError("No devices found")

            if len(device_list) == 1:
                device_id = device_list[0].get("id")
                self.log(
                    "Successfully retrieved device ID: {0}".format(device_id), "INFO"
                )
                return device_id

            self.log(
                "Multiple devices found for parameters: {0}".format(params), "ERROR"
            )
            raise ValueError("Multiple devices found")

        except ValueError as ve:
            msg = "Error: {0}. Unable to fetch unique device ID with parameters: {1}".format(
                str(ve), params
            )
            self.log(msg, "ERROR")
            return None

        except Exception as e:
            msg = "An unexpected error occurred while retrieving device ID: {0}".format(
                str(e)
            )
            self.log(msg, "ERROR")
            return None

    def get_device_uuids(
        self, site_name, device_family, device_role, device_series_name=None
    ):
        """
        Retrieve a list of device UUIDs based on the specified criteria.
        Parameters:
            self (object): An instance of a class used for interacting with Cisco Catalyst Center.
            site_name (str): The name of the site for which device UUIDs are requested.
            device_family (str): The family/type of devices to filter on.
            device_role (str): The role of devices to filter on. If None, 'ALL' roles are considered.
            device_series_name(str): Specifies the name of the device series.
        Returns:
            list: A list of device UUIDs that match the specified criteria.
        Description:
            The function checks the reachability status and role of devices in the given site.
            Only devices with "Reachable" status are considered, and filtering is based on the specified
            device family and role (if provided).
        """

        device_uuid_list = []
        device_id_list, site_response_list = [], []
        if not site_name:
            site_names = "Global/.*"
            self.log(
                "Site name not specified; defaulting to 'Global' to fetch all devices under this category",
                "INFO",
            )

        (site_exists, site_id) = self.site_exists(site_name)
        if not site_exists:
            self.log(
                """Site '{0}' is not found in the Cisco Catalyst Center, hence unable to fetch associated
                        devices.""".format(
                    site_name
                ),
                "INFO",
            )
            return device_uuid_list

        if device_series_name:
            if device_series_name.startswith(".*") and device_series_name.endswith(
                ".*"
            ):
                self.log(
                    "Device series name '{0}' is already in the regex format".format(
                        device_series_name
                    ),
                    "INFO",
                )
            else:
                device_series_name = ".*" + device_series_name + ".*"

        if self.dnac_version <= self.version_2_3_5_3:
            site_params = {"site_id": site_id, "device_family": device_family}

            try:
                response = self.dnac._exec(
                    family="sites",
                    function="get_membership",
                    op_modifies=True,
                    params=site_params,
                )

            except Exception as e:
                self.log(
                    "Unable to fetch the device(s) associated to the site '{0}' due to '{1}'".format(
                        site_name, str(e)
                    ),
                    "WARNING",
                )
                return device_uuid_list

            self.log(
                "Received API response from 'get_membership': {0}".format(
                    str(response)
                ),
                "DEBUG",
            )
            response = response.get("device")

            for item in response:
                if item["response"]:
                    for item_dict in item["response"]:
                        site_response_list.append(item_dict)
        else:
            site_type = self.get_sites_type(site_name)
            site_info = {}

            if site_type == "building":
                self.log(
                    "Processing site as a building: {site_name}".format(
                        site_name=site_name
                    ),
                    "DEBUG",
                )
                get_site_names = self.get_site(site_name)
                for item in get_site_names["response"]:
                    if "nameHierarchy" in item and "id" in item:
                        site_info[item["nameHierarchy"]] = item["id"]
                site_names = site_name + "/.*"

            elif site_type == "area":
                self.log(
                    "Processing site as an area: {site_name}".format(
                        site_name=site_name
                    ),
                    "DEBUG",
                )
                site_names = site_name + "/.*"

            elif site_type == "floor":
                self.log(
                    "Processing site as a floor: {site_name}".format(
                        site_name=site_name
                    ),
                    "DEBUG",
                )
                site_names = site_name

            else:
                self.log(
                    "Unknown site type '{site_type}' for site '{site_name}'.".format(
                        site_type=site_type, site_name=site_name
                    ),
                    "ERROR",
                )

            if site_type in ["area", "floor"]:
                self.log("Fetching site names for pattern: {0}".format(site_names), "DEBUG")
                get_site_names = self.get_site(site_names)
                self.log("Fetched site names: {0}".format(str(get_site_names)), "DEBUG")

<<<<<<< HEAD
                for item in get_site_names['response']:
                    if 'nameHierarchy' in item and 'id' in item:
                        site_info[item['nameHierarchy']] = item['id']
=======
            for item in get_site_names["response"]:
                if "nameHierarchy" in item and "id" in item:
                    site_info[item["nameHierarchy"]] = item["id"]
>>>>>>> f96b8607

            self.log("Site information retrieved: {0}".format(str(site_info)), "DEBUG")
            for site_name, site_id in site_info.items():
                offset = 1
                limit = self.get_device_details_limit()

                while True:
                    try:
                        response = self.dnac._exec(
                            family="site_design",
                            function="get_site_assigned_network_devices",
                            params={
                                "site_id": site_id,
                                "offset": offset,
                                "limit": limit,
                            },
                        )
                        self.log(
                            "Received API response from 'get_site_assigned_network_devices' for site '{0}': {1}".format(
                                site_name, response
                            ),
                            "DEBUG",
                        )

                        devices = response.get("response", [])
                        if not devices:
                            self.log(
                                "No more devices found for site '{0}'.".format(
                                    site_name
                                ),
                                "INFO",
                            )
                            break

                        for device in devices:
                            device_id_list.append(device.get("deviceId"))

                        offset += limit

                    except Exception as e:
                        self.log(
                            "Unable to fetch devices for site '{0}' due to '{1}'".format(
                                site_name, e
                            ),
                            "WARNING",
                        )
                        break

            for device_id in device_id_list:
                self.log("Processing device_id: {0}".format(device_id))
                try:
                    device_list_response = self.dnac._exec(
                        family="devices",
                        function="get_device_list",
                        params={"id": device_id},
                    )

                    self.log(
                        "Received API response from 'get_device_list': {0}".format(
                            str(device_list_response)
                        ),
                        "DEBUG",
                    )

                    device_response = device_list_response.get("response")
                    if not device_response:
                        self.log(
                            "No device data found for device_id: {0}".format(device_id),
                            "INFO",
                        )
                        continue

                    for device in device_response:
                        if device.get("instanceUuid") in device_id_list:
                            if (
                                device_family is None
                                or device.get("family") == device_family
                            ):
                                site_response_list.append(device)

                except Exception as e:
                    self.log(
                        "Unable to fetch devices for site '{0}' due to: {1}".format(
                            site_name, str(e)
                        ),
                        "WARNING",
                    )
                    return device_uuid_list

        self.device_ips = []
        for item in site_response_list:
            device_ip = item["managementIpAddress"]
            self.device_ips.append(device_ip)

        if device_role.upper() == "ALL":
            device_role = None

        device_params = {
            "series": device_series_name,
            "family": device_family,
            "role": device_role,
        }
        offset = 0
        limit = self.get_device_details_limit()
        initial_exec = False
        site_memberships_ids, device_response_ids = [], []

        while True:
            try:
                if initial_exec:
                    device_params["limit"] = limit
                    device_params["offset"] = offset * limit
                    device_list_response = self.dnac._exec(
                        family="devices",
                        function="get_device_list",
                        params=device_params,
                    )
                else:
                    initial_exec = True
                    device_list_response = self.dnac._exec(
                        family="devices",
                        function="get_device_list",
                        op_modifies=True,
                        params=device_params,
                    )
                self.log(
                    "Received API response from 'device_list_response': {0}".format(
                        str(device_list_response)
                    ),
                    "DEBUG",
                )
                offset = offset + 1
                device_response = device_list_response.get("response")

                if not device_response:
                    self.log(
                        "Failed to retrieve devices associated with the site '{0}' due to empty API response.".format(
                            site_name
                        ),
                        "INFO",
                    )
                    break

                for item in site_response_list:
                    if item["reachabilityStatus"] != "Reachable":
                        self.log(
                            """Device '{0}' is currently '{1}' and cannot be included in the SWIM distribution/activation
                                    process.""".format(
                                item["managementIpAddress"], item["reachabilityStatus"]
                            ),
                            "INFO",
                        )
                        continue
                    self.log(
                        """Device '{0}' from site '{1}' is ready for the SWIM distribution/activation
                                process.""".format(
                            item["managementIpAddress"], site_name
                        ),
                        "INFO",
                    )
                    site_memberships_ids.append(item["instanceUuid"])

                for item in device_response:
                    if item["reachabilityStatus"] != "Reachable":
                        self.log(
                            """Unable to proceed with the device '{0}' for SWIM distribution/activation as its status is
                                    '{1}'.""".format(
                                item["managementIpAddress"], item["reachabilityStatus"]
                            ),
                            "INFO",
                        )
                        continue
                    self.log(
                        """Device '{0}' matches to the specified filter requirements and is set for SWIM
                            distribution/activation.""".format(
                            item["managementIpAddress"]
                        ),
                        "INFO",
                    )
                    device_response_ids.append(item["instanceUuid"])
            except Exception as e:
                self.msg = "An exception occured while fetching the device uuids from Cisco Catalyst Center: {0}".format(
                    str(e)
                )
                self.log(self.msg, "ERROR")
                return device_uuid_list

        if not device_response_ids or not site_memberships_ids:
            self.log(
                "Failed to retrieve devices associated with the site '{0}' due to empty API response.".format(
                    site_name
                ),
                "INFO",
            )
            return device_uuid_list

        # Find the intersection of device IDs with the response get from get_membership api and get_device_list api with provided filters
        device_uuid_list = set(site_memberships_ids).intersection(
            set(device_response_ids)
        )

        return device_uuid_list

    def get_device_family_identifier(self, family_name):
        """
        Retrieve and store the device family identifier based on the provided family name.
        Parameters:
            self (object): An instance of a class used for interacting with Cisco Catalyst Center.
            family_name (str): The name of the device family for which to retrieve the identifier.
        Returns:
            None
        Raises:
            AnsibleFailJson: If the family name is not found in the response.
        Description:
            This function sends a request to Cisco Catalyst Center to retrieve a list of device family identifiers.It then
            searches for a specific family name within the response and stores its associated identifier. If the family
            name is found, the identifier is stored; otherwise, an exception is raised.
        """

        have = {}
        if self.dnac_version >= self.version_2_2_3_3:
            response = self.dnac._exec(
                family="software_image_management_swim",
                function="get_device_family_identifiers",
            )
            self.log(
                "Received API response from 'get_device_family_identifiers': {0}".format(
                    str(response)
                ),
                "DEBUG",
            )
            device_family_db = response.get("response")
        else:
            self.status = "failed"
            self.msg = "This version : '{0}' has no 'get_device_family_identifiers' functionality ".format(
                self.payload.get("dnac_version")
            )
            self.result["response"] = self.msg
            self.log(self.msg, "ERROR")
            self.check_return_status()

        if device_family_db:
            device_family_details = get_dict_result(
                device_family_db, "deviceFamily", family_name
            )

            if device_family_details:
                device_family_identifier = device_family_details.get(
                    "deviceFamilyIdentifier"
                )
                have["device_family_identifier"] = device_family_identifier
                self.log(
                    "Family device indentifier: {0}".format(
                        str(device_family_identifier)
                    ),
                    "INFO",
                )
            else:
                self.msg = "Device Family: {0} not found".format(str(family_name))
                self.log(self.msg, "ERROR")
                self.module.fail_json(msg=self.msg, response=self.msg)
            self.have.update(have)

    def get_have(self):
        """
        Retrieve and store various software image and device details based on user-provided information.
        Returns:
            self: The current instance of the class with updated 'have' attributes.
        Raises:
            AnsibleFailJson: If required image or device details are not provided.
        Description:
            This function populates the 'have' dictionary with details related to software images, site information,
            device families, distribution devices, and activation devices based on user-provided data in the 'want' dictionary.
            It validates and retrieves the necessary information from Cisco Catalyst Center to support later actions.
        """

        if self.want.get("image_name"):
            have = {}
            names = self.want.get("image_name")
            self.log(names)

            image_id_map = {}

            for name in names:
                image_id = self.get_image_id(name)
                image_id_map[name] = image_id
                self.log("Image ID for '{0}' is: {1}".format(name, image_id), "DEBUG")

            have["image_ids"] = image_id_map
            self.have.update(have)

        if self.want.get("tagging_details"):
            have = {}
            tagging_details = self.want.get("tagging_details")
            if tagging_details.get("image_name"):
                name = tagging_details.get("image_name").split("/")[-1]
                image_id = self.get_image_id(name)
                have["tagging_image_id"] = image_id

            elif self.have.get("imported_image_id"):
                have["tagging_image_id"] = self.have.get("imported_image_id")

            else:
                self.log("Image details for tagging not provided", "CRITICAL")
                self.module.fail_json(
                    msg="Image details for tagging not provided", response=[]
                )

            # check if given site exists, store siteid
            # if not then use global site
            site_name = tagging_details.get("site_name")
            if site_name and site_name != "Global":
                site_exists = False
                (site_exists, site_id) = self.site_exists(site_name)
                if site_exists:
                    have["site_id"] = site_id
                    self.log(
                        "Site {0} exists having the site id: {1}".format(
                            site_name, str(site_id)
                        ),
                        "DEBUG",
                    )
            else:
                # For global site, use -1 as siteId
                have["site_id"] = "-1"
                self.log("Site Name not given by user. Using global site.", "WARNING")

            self.have.update(have)
            # check if given device family name exists, store indentifier value
            family_name = tagging_details.get("device_image_family_name")
            self.get_device_family_identifier(family_name)

        if self.want.get("distribution_details"):
            have = {}
            distribution_details = self.want.get("distribution_details")
            site_name = distribution_details.get("site_name")
            if site_name:
                site_exists = False
                (site_exists, site_id) = self.site_exists(site_name)

                if site_exists:
                    have["site_id"] = site_id
                    self.log(
                        "Site '{0}' exists and has the site ID: {1}".format(
                            site_name, str(site_id)
                        ),
                        "DEBUG",
                    )

            # check if image for distributon is available
            if distribution_details.get("image_name"):
                name = distribution_details.get("image_name").split("/")[-1]
                image_id = self.get_image_id(name)
                have["distribution_image_id"] = image_id

            elif self.have.get("imported_image_id"):
                have["distribution_image_id"] = self.have.get("imported_image_id")

            else:
                self.log(
                    "Image details required for distribution have not been provided",
                    "ERROR",
                )
                self.module.fail_json(
                    msg="Image details required for distribution have not been provided",
                    response=[],
                )

            device_params = {
                "hostname": distribution_details.get("device_hostname"),
                "serialNumber": distribution_details.get("device_serial_number"),
                "managementIpAddress": distribution_details.get("device_ip_address"),
                "macAddress": distribution_details.get("device_mac_address"),
            }

            if any(device_params.values()):
                device_id = self.get_device_id(device_params)

                if device_id is None:
                    params_list = []
                    for key, value in device_params.items():
                        if value:
                            formatted_param = "{0}: {1}".format(key, value)
                            params_list.append(formatted_param)

                    params_message = ", ".join(params_list)
                    self.status = "failed"
                    self.msg = "The device with the following parameter(s): {0} could not be found in the Cisco Catalyst Center.".format(
                        params_message
                    )
                    self.log(self.msg, "ERROR")
                    self.result["response"] = self.msg
                    self.check_return_status()

                else:
                    self.log(
                        "Device with ID {0} found and added to distribution details.".format(
                            device_id
                        ),
                        "DEBUG",
                    )
                    have["distribution_device_id"] = device_id

            self.have.update(have)

        if self.want.get("activation_details"):
            have = {}
            activation_details = self.want.get("activation_details")
            # check if image for activation is available
            if activation_details.get("image_name"):
                name = activation_details.get("image_name").split("/")[-1]
                image_id = self.get_image_id(name)
                have["activation_image_id"] = image_id

            elif self.have.get("imported_image_id"):
                have["activation_image_id"] = self.have.get("imported_image_id")
            else:
                self.log(
                    "Image details required for activation have not been provided",
                    "ERROR",
                )
                self.module.fail_json(
                    msg="Image details required for activation have not been provided",
                    response=[],
                )

            site_name = activation_details.get("site_name")
            if site_name:
                site_exists = False
                (site_exists, site_id) = self.site_exists(site_name)
                if site_exists:
                    have["site_id"] = site_id
                    self.log(
                        "The site '{0}' exists and has the site ID '{1}'".format(
                            site_name, str(site_id)
                        ),
                        "INFO",
                    )

            device_params = {
                "hostname": activation_details.get("device_hostname"),
                "serialNumber": activation_details.get("device_serial_number"),
                "managementIpAddress": activation_details.get("device_ip_address"),
                "macAddress": activation_details.get("device_mac_address"),
            }

            # Check if any device parameters are provided
            if any(device_params.values()):
                device_id = self.get_device_id(device_params)

                if device_id is None:
                    desired_keys = {
                        "hostname",
                        "serialNumber",
                        "managementIpAddress",
                        "macAddress",
                    }
                    params_list = []

                    # Format only the parameters that are present
                    for key, value in device_params.items():
                        if value and key in desired_keys:
                            formatted_param = "{0}: {1}".format(key, value)
                            params_list.append(formatted_param)

                    params_message = ", ".join(params_list)
                    self.status = "failed"
                    self.msg = "The device with the following parameter(s): {0} could not be found in the Cisco Catalyst Center.".format(
                        params_message
                    )
                    self.log(self.msg, "ERROR")
                    self.result["response"] = self.msg
                    self.check_return_status()

                else:
                    have["activation_device_id"] = device_id
                    self.log(
                        "Device with ID {0} found and added to activation details.".format(
                            device_id
                        ),
                        "DEBUG",
                    )

            self.have.update(have)

        self.log("Current State (have): {0}".format(str(self.have)), "INFO")

        return self

    def get_want(self, config):
        """
        Retrieve and store import, tagging, distribution, and activation details from playbook configuration.
        Parameters:
            self (object): An instance of a class used for interacting with Cisco Catalyst Center.
            config (dict): The configuration dictionary containing image import and other details.
        Returns:
            self: The current instance of the class with updated 'want' attributes.
        Raises:
            AnsibleFailJson: If an incorrect import type is specified.
        Description:
            This function parses the playbook configuration to extract information related to image
            import, tagging, distribution, and activation. It stores these details in the 'want' dictionary
            for later use in the Ansible module.
        """
        self.log(config)
        want = {}
        import_image_details = config.get("import_image_details", {})
        if import_image_details:
            want["import_image"] = True
            want["import_type"] = import_image_details.get("type").lower()
            import_type = want["import_type"]
            if self.dnac_version < self.version_2_3_7_6:
                if import_type == "remote":
                    want["url_import_details"] = import_image_details.get("url_details")
                elif import_type == "local":
                    want["local_import_details"] = import_image_details.get(
                        "local_image_details"
                    )
                else:
                    self.log(
                        "The import type '{0}' provided is incorrect. Only 'local' or 'remote' is supported.".format(
                            import_type
                        ),
                        "CRITICAL",
                    )
                    self.module.fail_json(
                        msg="Incorrect import type. Supported Values: local or remote"
                    )
            else:
                if import_type == "remote":
                    want["url_import_details"] = import_image_details.get("url_details")
                elif import_type == "local":
                    want["local_import_details"] = import_image_details.get(
                        "local_image_details"
                    )
                elif import_type == "cco":
                    cco_import_details = config.get("import_image_details", {}).get(
                        "cco_image_details"
                    )

                    if (
                        cco_import_details is not None
                        and cco_import_details.get("image_name") is not None
                    ):
                        want["cco_import_details"] = cco_import_details
                    else:
                        self.log(
                            "CCO import details are missing from the provided configuration.",
                            "ERROR",
                        )
                        self.module.fail_json(
                            msg="Missing CCO import details in the configuration."
                        )
                else:
                    self.log(
                        "The import type '{0}' provided is incorrect. Only 'local' or 'remote' or 'CCO' is supported.".format(
                            import_type
                        ),
                        "CRITICAL",
                    )
                    self.module.fail_json(
                        msg="Incorrect import type. Only 'local' or 'remote' or 'CCO' is supported."
                    )

        want["tagging_details"] = config.get("tagging_details")
        want["distribution_details"] = config.get("image_distribution_details")
        want["activation_details"] = config.get("image_activation_details")
        want["image_name"] = config.get("image_name")

        self.want = want
        self.log("Desired State (want): {0}".format(str(self.want)), "INFO")

        return self

    def get_diff_import(self):
        """
        Check the image import type and fetch the image ID for the imported image for further use.
        Parameters:
            self (object): An instance of a class used for interacting with Cisco Catalyst Center.
        Returns:
            self (object): An instance of a class used for interacting with Cisco Catalyst Center.
        """

        images_failed_to_import = []
        try:
            import_type = self.want.get("import_type")

            if not import_type:
                self.status = "success"
                self.msg = "Error: Details required for importing SWIM image. Please provide the necessary information."
                self.result["response"] = self.msg
                self.result["msg"] = self.msg
                self.log(self.msg, "WARNING")
                self.result["response"] = self.msg
                self.result["changed"] = False
                return self

            self.log("image_type - {0}".format(import_type))
            if import_type == "remote":
                image_names = []
                for item in self.want.get("url_import_details", {}).get("payload", []):
                    source_url = item.get("source_url")  # Fetch once
                    if source_url:
                        if isinstance(source_url, list):
                            image_names.extend(source_url)
                        elif isinstance(source_url, str):
                            image_names.append(source_url)
                        else:
                            self.msg = "Warning: Unexpected type for source_url"
                            self.set_operation_result(
                                "failed", False, self.msg, "ERROR"
                            ).check_return_status()

                self.log(
                    "Image(s) '{0}' to be imported in Cisco Catalyst Center".format(
                        image_names
                    ),
                    "INFO",
                )
            elif import_type == "local":
                image_names = [
                    self.want.get("local_import_details", {}).get("file_path", "")
                ]
                self.log(
                    "Image '{0}' to be imported in Cisco Catalyst Center".format(
                        image_names[0]
                    ),
                    "INFO",
                )
            else:  # CCO import
                image_names = self.want.get("cco_import_details", {}).get(
                    "image_name", ""
                )
                self.log(
                    "Image '{0}' to be imported in Cisco Catalyst Center".format(
                        image_names
                    ),
                    "INFO",
                )

            # Code to check if the image(s) already exist in Catalyst Center
            existing_images, images_to_import = [], []

            if isinstance(image_names, str):
                image_name = image_names.split("/")[-1]
                if self.is_image_exist(image_name):
                    existing_images.append(image_name)
                    self.existing_images.append(image_name)
                    self.log(
                        "Image '{0}' already exists in Cisco Catalyst Center, skipping import.".format(
                            image_name
                        ),
                        "INFO",
                    )
                else:
                    images_to_import.append(image_name)
            else:
                seen = set()
                unique_image_names = []
                duplicate_image_names = set()

                for index, image_name in enumerate(image_names):
                    if image_name not in seen:
                        seen.add(image_name)
                        unique_image_names.append(image_name)
                    else:
                        duplicate_image_names.add(image_name)
                        self.log(
                            "Duplicate image '{0}' detected at index {1}, skipping repeated check.".format(
                                image_name, index
                            ),
                            "WARNING",
                        )

                for image_name in unique_image_names:
                    name = image_name.split("/")[-1]
                    if self.is_image_exist(name):
                        existing_images.append(name)
                        self.existing_images.append(name)
                        self.log(
                            "Image '{0}' already exists in Cisco Catalyst Center, skipping import.".format(
                                name
                            ),
                            "INFO",
                        )
                        continue

                    self.log(
                        "Image '{0}' is ready to be imported into Cisco Catalyst Center.".format(
                            name
                        ),
                        "INFO",
                    )
                    images_to_import.append(name)

            self.log("Image import summary:", "INFO")
            self.log(
                "- Total input images         : {}".format(len(image_names)), "INFO"
            )
            self.log(
                "- Unique images              : {}".format(len(unique_image_names)),
                "INFO",
            )
            self.log(
                "- Duplicate images skipped   : {}".format(len(duplicate_image_names)),
                "INFO",
            )
            self.log(
                "- Images already existing    : {}".format(len(existing_images)), "INFO"
            )
            self.log(
                "- Images ready to import     : {}".format(len(images_to_import)),
                "INFO",
            )

            if existing_images:
                self.log(
                    "Skipping import for existing images: {0}".format(
                        ", ".join(existing_images)
                    ),
                    "INFO",
                )

            import_params = None

            if images_to_import:
                import_key_mapping = {
                    "source_url": "sourceURL",
                    "image_family": "imageFamily",
                    "application_type": "applicationType",
                    "is_third_party": "thirdParty",
                }

                if import_type == "remote":
                    import_image_payload = []
                    temp_payloads = self.want.get("url_import_details").get("payload")

                    for temp_payload in temp_payloads:
                        source_urls = temp_payload.get("source_url", [])

                        if isinstance(source_urls, list):
                            for url in source_urls:
                                if url.split("/")[-1] in images_to_import:
                                    import_payload_dict = {}

                                    if "source_url" in import_key_mapping:
                                        import_payload_dict["sourceURL"] = url

                                    if "image_family" in import_key_mapping:
                                        import_payload_dict["imageFamily"] = (
                                            temp_payload.get("image_family")
                                        )

                                    if "application_type" in import_key_mapping:
                                        import_payload_dict["applicationType"] = (
                                            temp_payload.get("application_type")
                                        )

                                    if "is_third_party" in import_key_mapping:
                                        import_payload_dict["thirdParty"] = (
                                            temp_payload.get("is_third_party")
                                        )

                                    import_image_payload.append(import_payload_dict)

                        elif isinstance(source_urls, str):
                            if source_urls.split("/")[-1] in images_to_import:
                                import_payload_dict = {}

                                if "source_url" in import_key_mapping:
                                    import_payload_dict["sourceURL"] = source_urls

                                if "image_family" in import_key_mapping:
                                    import_payload_dict["imageFamily"] = (
                                        temp_payload.get("image_family")
                                    )

                                if "application_type" in import_key_mapping:
                                    import_payload_dict["applicationType"] = (
                                        temp_payload.get("application_type")
                                    )

                                if "is_third_party" in import_key_mapping:
                                    import_payload_dict["thirdParty"] = (
                                        temp_payload.get("is_third_party")
                                    )

                                import_image_payload.append(import_payload_dict)

                    import_params = dict(
                        payload=import_image_payload,
                        scheduleAt=self.want.get("url_import_details").get(
                            "schedule_at"
                        ),
                        scheduleDesc=self.want.get("url_import_details").get(
                            "schedule_desc"
                        ),
                        scheduleOrigin=self.want.get("url_import_details").get(
                            "schedule_origin"
                        ),
                    )
                    import_function = "import_software_image_via_url"

                elif import_type == "local":
                    file_path = images_to_import[0]
                    import_params = dict(
                        is_third_party=self.want.get("local_import_details").get(
                            "is_third_party"
                        ),
                        third_party_vendor=self.want.get("local_import_details").get(
                            "third_party_vendor"
                        ),
                        third_party_image_family=self.want.get(
                            "local_import_details"
                        ).get("third_party_image_family"),
                        third_party_application_type=self.want.get(
                            "local_import_details"
                        ).get("third_party_application_type"),
                        multipart_fields={
                            "file": (
                                os.path.basename(file_path),
                                open(file_path, "rb"),
                                "application/octet-stream",
                            )
                        },
                        multipart_monitor_callback=None,
                    )
                    import_function = "import_local_software_image"
                else:  # CCO import
                    cco_image_ids = []
                    image_name_id_mapping = []
                    for image_name in images_to_import:
                        cco_image_id = self.get_cco_image_id(image_name)
                        if not cco_image_id:
                            dnac_host = self.params.get("dnac_host")
                            self.msg = "CCO image '{0}' not found in the image repository on Cisco Catalyst Center '{1}'".format(
                                image_name, dnac_host
                            )
                            self.set_operation_result(
                                "failed", False, self.msg, "ERROR"
                            ).check_return_status()
                        cco_image_ids.append(cco_image_id)
                        image_name_id_mapping.append({image_name: cco_image_id})
                    import_function = "download_the_software_image"

                if import_type == "remote" or import_type == "local":
                    try:
                        response = self.dnac._exec(
                            family="software_image_management_swim",
                            function=import_function,
                            op_modifies=True,
                            params=import_params,
                        )
                        self.log(
                            "Received API response from {0}: {1}".format(
                                import_function, str(response)
                            ),
                            "DEBUG",
                        )

                        if (
                            response
                            and isinstance(response, dict)
                            and "response" in response
                        ):
                            task_id = response["response"].get("taskId")
                        else:
                            self.msg = "Invalid API response received in {0}".format(
                                import_function
                            )
                            self.set_operation_result(
                                "failed", False, self.msg, "INFO"
                            ).check_return_status()

                    except Exception as e:
                        self.msg = "An exception occurred in {0} - {1} ".format(
                            import_function, e
                        )
                        self.set_operation_result(
                            "failed", False, self.msg, "INFO"
                        ).check_return_status()

                else:
                    task_ids = []
                    task_id_mapping = []
                    for index, cco_image_id in enumerate(cco_image_ids):
                        import_params = {"id": cco_image_id}
                        try:
                            response = self.dnac._exec(
                                family="software_image_management_swim",
                                function=import_function,
                                op_modifies=True,
                                params=import_params,
                            )
                            self.log(
                                "Received API response from {0}: {1}".format(
                                    import_function, str(response)
                                ),
                                "DEBUG",
                            )

                            if (
                                not response
                                or not isinstance(response, dict)
                                or "response" not in response
                            ):
                                self.log(
                                    "Invalid API response received for {0}".format(
                                        import_function
                                    ),
                                    "WARNING",
                                )
                                continue

                            task_id = response["response"].get("taskId")
                            if not task_id:
                                self.log(
                                    "No taskId found in API response for {0}".format(
                                        import_function
                                    ),
                                    "WARNING",
                                )
                                continue

                            task_ids.append(task_id)
                            task_id_mapping.append(
                                {task_id: image_name_id_mapping[index]}
                            )

                        except Exception as e:
                            self.msg = (
                                "An unknown exception occurred in {0} - {1}".format(
                                    import_function, e
                                )
                            )
                            self.set_operation_result(
                                "failed", False, self.msg, "ERROR"
                            ).check_return_status()

                images_failed_to_import = []

                # Monitor the task progress
                if import_type in ["remote", "local"]:
                    self.log(
                        "Starting SWIM image import process (type: {0}) for task ID: {1}".format(
                            import_type, task_id
                        ),
                        "DEBUG",
                    )
                    task_details = self.get_task_status_from_tasks_by_id(
                        task_id, "import_image(s)", True
                    )
                    self.log(
                        "Checking task status for task ID: {0}".format(task_id), "DEBUG"
                    )

                    if task_details:
                        if images_to_import:
                            images_to_import_str = ", ".join(images_to_import)
                            self.images_to_import.append(images_to_import_str)
                    else:
                        images_to_import_str = ", ".join(images_to_import)
                        images_failed_to_import.append(images_to_import_str)

                    image_name = image_name.split("/")[-1]
                    self.log(
                        "Retrieving imported image ID for: {0}".format(image_name),
                        "DEBUG",
                    )
                    image_id = self.get_image_id(image_name)
                    self.have["imported_image_id"] = image_id
                    self.log("Stored imported image ID: {0}".format(image_id), "INFO")

                else:
                    for task_id in task_ids:
                        self.log("Processing task: {0}".format(task_id))
                        task_details = self.get_task_status_from_tasks_by_id(
                            task_id, "import_image(s)", True
                        )
                        self.log(
                            "Checking task status for task ID: {0}".format(task_id),
                            "DEBUG",
                        )

                        if task_details:
                            for mapping in task_id_mapping:
                                if task_id in mapping:
                                    image_name = list(mapping[task_id].keys())[0]
                                    self.images_to_import.append(image_name)
                        else:
                            for mapping in task_id_mapping:
                                if task_id in mapping:
                                    image_name = list(mapping[task_id].keys())[0]
                                    images_failed_to_import.append(image_name)
                        continue

                    image_name = image_name.split("/")[-1]
                    self.log(
                        "Retrieving imported image ID for: {0}".format(image_name),
                        "DEBUG",
                    )
                    image_id = self.get_image_id(image_name)
                    self.have["imported_image_id"] = image_id
                    self.log("Stored imported image ID: {0}".format(image_id), "INFO")

            imported_images_str = ", ".join(images_to_import)
            imported_images_failed_str = ", ".join(images_failed_to_import)
            skipped_images_str = ", ".join(existing_images)

            messages = []

            if skipped_images_str:
                if imported_images_str:
                    messages.append(
                        "Image(s) {0} were skipped as they already exist in Cisco Catalyst Center.".format(
                            skipped_images_str
                        )
                    )
                    messages.append(
                        "Images {0} have been imported successfully.".format(
                            imported_images_str
                        )
                    )
                else:
                    messages.append(
                        "Image(s) {0} were skipped as they already exist in Cisco Catalyst Center. "
                        "No new images were imported.".format(skipped_images_str)
                    )
            elif imported_images_str:
                if imported_images_failed_str:
                    messages.append(
                        "Image(s) {0} have been imported successfully into Cisco Catalyst Center. "
                        "However, image(s) {1} failed to import.".format(
                            imported_images_str, imported_images_failed_str
                        )
                    )
                else:
                    messages.append(
                        "Image(s) {0} have been imported successfully into Cisco Catalyst Center.".format(
                            imported_images_str
                        )
                    )
            elif imported_images_failed_str:
                messages.append(
                    "Image(s) {0} failed to import into Cisco Catalyst Center.".format(
                        imported_images_failed_str
                    )
                )
            else:
                messages.append("No images were imported.")

            self.msg = " ".join(messages)
            self.log(self.msg, "INFO")
            self.result["msg"] = self.msg
            self.result["response"] = self.msg

            return self

        except Exception as e:
            self.status = "failed"
            self.msg = (
                "Error: Import image details are missing from the playbook or the Import Image API was not "
                "triggered successfully. Please ensure that all necessary details are provided and verify the "
                "status of the Import Image process. Details: {0}".format(str(e))
            )
            self.log(self.msg, "ERROR")
            self.result["response"] = self.msg

        return self

    def get_diff_tagging(self):
        """
        Tag or untag a software image as golden based on provided tagging details.
        Parameters:
            self (object): An instance of a class used for interacting with Cisco Catalyst Center.
        Returns:
            self (object): An instance of a class used for interacting with Cisco Catalyst Center.
        Description:
            This function tags or untags a software image as a golden image in Cisco Catalyst Center based on the provided
            tagging details. The tagging action is determined by the value of the 'tagging' attribute
            in the 'tagging_details' dictionary. If 'tagging' is True, the image is tagged as golden, and if 'tagging'
            is False, the golden tag is removed. The function sends the appropriate request to Cisco Catalyst Center and updates the
            task details in the 'result' dictionary. If the operation is successful, 'changed' is set to True.
        """

        tagging_details = self.want.get("tagging_details")
        tag_image_golden = tagging_details.get("tagging")
        image_name = self.get_image_name_from_id(self.have.get("tagging_image_id"))
        device_role = tagging_details.get("device_role", "ALL")
        self.log("Parsed device roles: {0}".format(device_role), "DEBUG")
        device_role_no, already_un_tagged_device_role, already_tagged_device_role = (
            [],
            [],
            [],
        )

        device_roles = [
            "core",
            "distribution",
            "access",
            "border router",
            "unknown",
            "all",
        ]

        for role in device_role.split(","):
            role = role.strip()
            device_role_no.append(role)

            if role.lower() not in device_roles:
                self.status = "failed"
                self.msg = (
                    "Validation Error: The specified device role '{0}' is not recognized. "
                    "Please ensure the role matches one of the known device roles: {1}."
                ).format(role, ", ".join(device_roles))
                self.log(self.msg, "ERROR")
                self.result["response"] = self.msg
                self.check_return_status()

        self.log("Checking golden tag status for each role...", "DEBUG")
        for role in device_role.split(","):
            image_params = {
                "image_id": self.have.get("tagging_image_id"),
                "site_id": self.have.get("site_id"),
                "device_family_identifier": self.have.get("device_family_identifier"),
                "device_role": role.upper(),
            }

            self.log(
                "Parameters for checking tag status for role '{0}': {1}".format(
                    role, image_params
                ),
                "DEBUG",
            )
            response = self.dnac._exec(
                family="software_image_management_swim",
                function="get_golden_tag_status_of_an_image",
                op_modifies=True,
                params=image_params,
            )
            self.log(
                "Received API response from 'get_golden_tag_status_of_an_image': {0}".format(
                    str(response)
                ),
                "DEBUG",
            )

            api_response = response.get("response")
            if api_response:
                image_status = api_response.get("taggedGolden")
                if image_status and tag_image_golden is True:
                    msg = "SWIM Image '{0}' already tagged as Golden image in Cisco Catalyst Center".format(
                        image_name
                    )
                    self.log(msg, "INFO")
                    already_tagged_device_role.append(role)
                elif not image_status and not tag_image_golden:
                    msg = "SWIM Image '{0}' already un-tagged from Golden image in Cisco Catalyst Center".format(
                        image_name
                    )
                    self.log(msg, "INFO")
                    already_un_tagged_device_role.append(role)
            self.log("Verifying if all roles are in the desired tag status...", "DEBUG")

        # Check if all roles are tagged as Golden
        if tag_image_golden:
            if len(already_tagged_device_role) == len(device_role_no):
                self.status = "success"
                self.result["changed"] = False
                self.msg = "SWIM Image '{0}' already tagged as Golden image in Cisco Catalyst Center for the roles - {1}.".format(
                    image_name, device_role
                )
                self.result["msg"] = self.msg
                self.result["response"] = self.msg
                self.log(self.msg, "INFO")
                return self
        else:
            if len(already_un_tagged_device_role) == len(device_role_no):
                self.status = "success"
                self.result["changed"] = False
                self.msg = "SWIM Image '{0}' already un-tagged as Golden image in Cisco Catalyst Center for the roles - {1}.".format(
                    image_name, device_role
                )
                self.result["msg"] = self.msg
                self.result["response"] = self.msg
                self.log(self.msg, "INFO")
                return self

        if tag_image_golden:
            for role in device_role.split(","):
                image_params = dict(
                    imageId=self.have.get("tagging_image_id"),
                    siteId=self.have.get("site_id"),
                    deviceFamilyIdentifier=self.have.get("device_family_identifier"),
                    deviceRole=role.upper(),
                )
                self.log(
                    "Parameters for tagging the image as golden for role {0}: {1}".format(
                        role, str(image_params)
                    ),
                    "INFO",
                )

                response = self.dnac._exec(
                    family="software_image_management_swim",
                    function="tag_as_golden_image",
                    op_modifies=True,
                    params=image_params,
                )
                self.log(
                    "Received API response from 'tag_as_golden_image': {0}".format(
                        str(response)
                    ),
                    "DEBUG",
                )

        else:
            for role in device_role.split(","):
                image_params = {
                    "image_id": self.have.get("tagging_image_id"),
                    "site_id": self.have.get("site_id"),
                    "device_family_identifier": self.have.get(
                        "device_family_identifier"
                    ),
                    "device_role": role.upper(),
                }
                self.log(
                    "Parameters for un-tagging the image as golden for role {0}: {1}".format(
                        role, str(image_params)
                    ),
                    "INFO",
                )

                response = self.dnac._exec(
                    family="software_image_management_swim",
                    function="remove_golden_tag_for_image",
                    op_modifies=True,
                    params=image_params,
                )
                self.log(
                    "Received API response from 'remove_golden_tag_for_image': {0}".format(
                        str(response)
                    ),
                    "DEBUG",
                )

        if not response:
            self.status = "failed"
            self.msg = "Did not get the response of API so cannot check the Golden tagging status of image - {0}".format(
                image_name
            )
            self.log(self.msg, "ERROR")
            self.result["response"] = self.msg
            return self

        task_details = {}
        task_id = response.get("response").get("taskId")

        device_family = tagging_details.get("device_image_family_name")
        device_role = tagging_details.get("device_role", "ALL")
        site_name = tagging_details.get("site_name")

        if not site_name:
            site_name = "Global"
        else:
            site_name = tagging_details.get("site_name")

        start_time = time.time()

        while True:
            task_details = self.get_task_details(task_id)
            is_error = task_details.get("isError")
            progress = task_details.get("progress", "")
            failure_reason = task_details.get("failureReason", "")

            if is_error:
                if (
                    not tag_image_golden
                    and "An inheritted tag cannot be un-tagged" in failure_reason
                ):
                    self.msg = failure_reason
                else:
                    action = "Tagging" if tag_image_golden else "Un-Tagging"
                    self.msg = "{0} image {1} golden for site {2} for family {3} for device role {4} failed.".format(
                        action, image_name, site_name, device_family, device_role
                    )
                self.status = "failed"
                self.result["changed"] = False
                self.result["msg"] = self.msg
                self.result["response"] = self.msg
                self.log(self.msg, "ERROR")
                break

            if "successful" in progress:
                action = "Tagging" if tag_image_golden else "Un-Tagging"
                self.msg = "{0} image {1} golden for site {2} for family {3} for device role {4} successful.".format(
                    action, image_name, site_name, device_family, device_role
                )
                self.status = "success"
                self.result["changed"] = True
                self.result["msg"] = self.msg
                self.result["response"] = self.msg
                self.log(self.msg, "INFO")
                break

            elapsed_time = time.time() - start_time
            if elapsed_time >= self.max_timeout:
                self.msg = (
                    "Max timeout of {0} sec has reached for the task id '{1}'. ".format(
                        self.max_timeout, task_id
                    )
                    + "Exiting the loop due to unexpected API status."
                )
                self.log(self.msg, "WARNING")
                self.status = "failed"
                break

            poll_interval = self.params.get("dnac_task_poll_interval")
            self.log(
                "Waiting for the next poll interval of {0} seconds before checking task status again.".format(
                    poll_interval
                ),
                "DEBUG",
            )
            time.sleep(poll_interval)

        return self

    def get_device_ip_from_id(self, device_id):
        """
        Retrieve the management IP address of a device from Cisco Catalyst Center using its ID.
        Parameters:
            - self (object): An instance of a class used for interacting with Cisco Catalyst Center.
            - device_id (str): The unique identifier of the device in Cisco Catalyst Center.
        Returns:
            str: The management IP address of the specified device.
        Raises:
            Exception: If there is an error while retrieving the response from Cisco Catalyst Center.
        Description:
            This method queries Cisco Catalyst Center for the device details based on its unique identifier (ID).
            It uses the 'get_device_list' function in the 'devices' family, extracts the management IP address
            from the response, and returns it. If any error occurs during the process, an exception is raised
            with an appropriate error message logged.
        """

        try:
            response = self.dnac._exec(
                family="devices",
                function="get_device_list",
                op_modifies=True,
                params={"id": device_id},
            )
            self.log(
                "Received API response from 'get_device_list': {0}".format(
                    str(response)
                ),
                "DEBUG",
            )
            response = response.get("response")[0]
            device_ip = response.get("managementIpAddress")

            return device_ip
        except Exception as e:
            error_message = "Error occurred while getting the response of device from Cisco Catalyst Center: {0}".format(
                str(e)
            )
            self.log(error_message, "ERROR")
            raise Exception(error_message)

    def check_swim_task_status(self, swim_task_dict, swim_task_name):
        """
        Check the status of the SWIM (Software Image Management) task for each device.
        Args:
            self (object): An instance of a class used for interacting with Cisco Catalyst Center.
            swim_task_dict (dict): A dictionary containing the mapping of device IP address to the respective task ID.
            swim_task_name (str): The name of the SWIM task being checked which is either Distribution or Activation.
        Returns:
            tuple: A tuple containing two elements:
                - device_ips_list (list): A list of device IP addresses for which the SWIM task failed.
                - device_count (int): The count of devices for which the SWIM task was successful.
        Description:
            This function iterates through the distribution_task_dict, which contains the mapping of
            device IP address to their respective task ID. It checks the status of the SWIM task for each device by
            repeatedly querying for task details until the task is either completed successfully or fails. If the task
            is successful, the device count is incremented. If the task fails, an error message is logged, and the device
            IP is appended to the device_ips_list and return a tuple containing the device_ips_list and device_count.
        """

        device_ips_list = []
        device_count = 0

        for device_ip, task_id in swim_task_dict.items():
            start_time = time.time()

            while True:
                end_time = time.time()
                max_timeout = self.params.get("dnac_api_task_timeout")

                if (end_time - start_time) >= max_timeout:
                    self.log(
                        """Max timeout of {0} has reached for the task id '{1}' for the device '{2}' and unexpected
                                 task status so moving out to next task id""".format(
                            max_timeout, task_id, device_ip
                        ),
                        "WARNING",
                    )
                    device_ips_list.append(device_ip)
                    break

                task_details = self.get_task_details(task_id)

                if not task_details.get("isError") and (
                    "completed successfully" in task_details.get("progress")
                ):
                    self.result["changed"] = True
                    self.status = "success"
                    self.log(
                        "Image {0} successfully for the device '{1}".format(
                            swim_task_name, device_ip
                        ),
                        "INFO",
                    )
                    device_count += 1
                    break

                if task_details.get("isError"):
                    error_msg = "Image {0} gets failed for the device '{1}'".format(
                        swim_task_name, device_ip
                    )
                    self.log(error_msg, "ERROR")
                    self.result["response"] = task_details
                    device_ips_list.append(device_ip)
                    break
                time.sleep(self.params.get("dnac_task_poll_interval"))

        return device_ips_list, device_count

    def get_diff_distribution(self):
        """
        Get image distribution parameters from the playbook and trigger image distribution.
        Parameters:
            self (object): An instance of a class used for interacting with Cisco Catalyst Center.
        Returns:
            self (object): An instance of a class used for interacting with Cisco Catalyst Center.
        Description:
            This function retrieves image distribution parameters from the playbook's 'distribution_details' and triggers
            the distribution of the specified software image to the specified device. It monitors the distribution task's
            progress and updates the 'result' dictionary. If the operation is successful, 'changed' is set to True.
        """

        self.log("Retrieving distribution details from the playbook.", "DEBUG")

        distribution_details = self.want.get("distribution_details")
        if not distribution_details:
            self.log(
                "No distribution details found. Skipping image distribution.", "ERROR"
            )
            return self

        site_name = distribution_details.get("site_name")
        device_family = distribution_details.get("device_family_name")
        device_role = distribution_details.get("device_role", "ALL")
        device_series_name = distribution_details.get("device_series_name")

        self.log(
            "Fetching device UUIDs for site '{0}', family '{1}', role '{2}', and series '{3}'.".format(
                site_name, device_family, device_role, device_series_name
            ),
            "DEBUG",
        )

        device_uuid_list = self.get_device_uuids(
            site_name, device_family, device_role, device_series_name
        )
        image_id = self.have.get("distribution_image_id")
        distribution_device_id = self.have.get("distribution_device_id")
        device_ip = self.get_device_ip_from_id(distribution_device_id)
        image_name = self.want.get("distribution_details").get("image_name")
        sub_package_images = self.want.get("distribution_details").get(
            "sub_package_images"
        )

        self.log(
            "Fetched device details: "
            "UUID list: {0}, "
            "Image ID: {1}, "
            "Distribution Device ID: {2}, "
            "Device IP: {3}, "
            "Image Name: {4}, "
            "Sub-package Images: {5}".format(
                device_uuid_list if device_uuid_list else "Not Available",
                image_id if image_id else "Not Available",
                distribution_device_id if distribution_device_id else "Not Available",
                device_ip if device_ip else "Not Available",
                image_name if image_name else "Not Available",
                sub_package_images if sub_package_images else "Not Available",
            ),
            "DEBUG",
        )

        self.complete_successful_distribution = False
        self.partial_successful_distribution = False
        self.single_device_distribution = False

        all_images_for_distribution = []
        all_images_for_distribution.append(image_name)

        if sub_package_images:
            all_images_for_distribution.extend([str(img) for img in sub_package_images])
            self.log(
                "Identified images for distribution: {0}".format(
                    all_images_for_distribution
                ),
                "DEBUG",
            )

        image_ids = {
            image: self.get_image_id(image) for image in all_images_for_distribution
        }
        self.log("Resolved image IDs: {0}".format(image_ids), "DEBUG")

        final_msg = ""
        success_msg_parts = []
        failed_msg_parts = []

        if distribution_device_id:
            self.log(
                "Starting image distribution for device IP {0} (ID: {1}) with software version {2}.".format(
                    device_ip, distribution_device_id, image_name
                ),
                "INFO",
            )

            elg_device_ip, device_id = self.check_device_compliance(
                distribution_device_id, image_name
            )
            self.log(
                "Device compliance check completed. IP: {0}, Device ID: {1}".format(
                    elg_device_ip, device_id
                ),
                "DEBUG",
            )

            if not elg_device_ip:
                self.msg = (
                    "The image '{0}' is already distributed on device {1}".format(
                        image_name, device_ip
                    )
                )
                self.set_operation_result("success", False, self.msg, "INFO")
                return self

            success_distribution_list = []
            failed_distribution_list = []

            for image_name, image_id in image_ids.items():
                self.log(
                    "Initiating image distribution for '{0}' (ID: {1}) to device {2}".format(
                        image_name, image_id, elg_device_ip
                    ),
                    "INFO",
                )
                distribution_params = {
                    "payload": [{"deviceUuid": device_id, "imageUuid": image_id}]
                }
                self.log(
                    "Generated distribution parameters: {0}".format(
                        distribution_params
                    ),
                    "DEBUG",
                )

                response = self.dnac._exec(
                    family="software_image_management_swim",
                    function="trigger_software_image_distribution",
                    op_modifies=True,
                    params=distribution_params,
                )
                self.log(
                    "Received API response from 'trigger_software_image_distribution': {0}".format(
                        str(response)
                    ),
                    "DEBUG",
                )

                if (
                    not response
                    or "response" not in response
                    or "taskId" not in response["response"]
                ):
                    failed_msg = "Failed to initiate image distribution for '{0}' (ID: {1}) to the device with IP {2}.".format(
                        image_name, image_id, elg_device_ip
                    )
                    failed_msg_parts.append(failed_msg)
                    failed_distribution_list.append(image_name)
                    self.log(failed_msg, "ERROR")
                    continue

                task_id = response["response"]["taskId"]
                self.log(
                    "Tracking distribution task with Task ID: {0}".format(task_id),
                    "INFO",
                )

                while True:
                    task_details = self.get_task_details(task_id)
                    self.log("Task details received: {0}".format(task_details), "DEBUG")

                    if not task_details.get(
                        "isError"
                    ) and "completed successfully" in task_details.get("progress"):
                        success_msg = (
                            "'{0}' (ID: {1}) successfully distributed.".format(
                                image_name, image_id
                            )
                        )
                        success_msg_parts.append(success_msg)
                        success_distribution_list.append(image_name)
                        self.log(success_msg, "INFO")
                        break

                    if task_details.get("isError"):
                        failed_msg = "Image '{0}' (ID: {1}) distribution failed for device {2}.".format(
                            image_name, image_id, elg_device_ip
                        )
                        failed_msg_parts.append(failed_msg)
                        failed_distribution_list.append(image_name)
                        self.log(failed_msg, "ERROR")
                        break

            if success_msg_parts:
                final_msg += "Successfully distributed: " + "; ".join(success_msg_parts)
            if failed_msg_parts:
                if final_msg:
                    final_msg += ". "
                final_msg += (
                    "Failed to distribute: " + "; ".join(failed_msg_parts) + "."
                )

            if not success_distribution_list and failed_distribution_list:
                self.msg = final_msg
                self.set_operation_result(
                    "failed", False, self.msg, "ERROR"
                ).check_return_status()
            elif success_distribution_list and failed_distribution_list:
                self.msg = final_msg
                self.set_operation_result("success", True, self.msg, "INFO")
                self.partial_successful_distribution = True
            else:
                self.msg = final_msg
                self.set_operation_result("success", True, self.msg, "INFO")
                self.complete_successful_distribution = True

            return self
        self.log("Starting SWIM image distribution process", "INFO")
        if len(device_uuid_list) == 0:
            self.status = "success"
            self.msg = "The SWIM image distribution task could not proceed because no eligible devices were found"
            self.result["msg"] = self.msg
            self.result["response"] = self.msg
            self.log(self.msg, "WARNING")
            return self

        self.log(
            "Device UUIDs involved in Image Distribution: {0}".format(
                str(device_uuid_list)
            ),
            "INFO",
        )

        distribution_task_dict = {}
        success_distribution_list = []
        failed_distribution_list = []
        already_distributed_devices = []
        elg_device_list = []
        device_ip_for_not_elg_list = []

        for device_uuid in device_uuid_list:
            device_ip = self.get_device_ip_from_id(device_uuid)
            self.log("Processing device: {0}".format(device_ip), "DEBUG")
            distributed = False

            for img_name, img_id in image_ids.items():
                self.log(
                    "Checking compliance for image '{0}' on device {1}".format(
                        img_name, device_ip
                    ),
                    "DEBUG",
                )
                elg_device_ip, device_id = self.check_device_compliance(
                    device_uuid, img_name
                )

                if not elg_device_ip:
                    device_ip_for_not_elg = self.get_device_ip_from_id(device_uuid)
                    device_ip_for_not_elg_list.append(device_ip_for_not_elg)
                    self.log(
                        "Device {0} is not eligible for image '{1}'".format(
                            device_ip, img_name
                        ),
                        "WARNING",
                    )
                    continue

                self.log(
                    "Device {0} is eligible for distribution of image {1}".format(
                        elg_device_ip, image_name
                    ),
                    "INFO",
                )
                elg_device_list.append(elg_device_ip)

                self.log(
                    "Starting distribution of '{0}' to device {1}".format(
                        img_name, device_ip
                    ),
                    "INFO",
                )
                distribution_params = dict(
                    payload=[dict(deviceUuid=device_id, imageUuid=img_id)]
                )
                self.log(
                    "Distribution Params: {0}".format(str(distribution_params)), "INFO"
                )

                response = self.dnac._exec(
                    family="software_image_management_swim",
                    function="trigger_software_image_distribution",
                    op_modifies=True,
                    params=distribution_params,
                )
                self.log(
                    "Received API response from 'trigger_software_image_distribution': {0}".format(
                        str(response)
                    ),
                    "DEBUG",
                )

                if response:
                    task_id = response.get("response", {}).get("taskId")
                    distribution_task_dict[(device_ip, img_name)] = task_id
                    distributed = True

            if not distributed:
                already_distributed_devices.append(device_ip)

        # Check task status sequentially
        self.log("Checking task statuses for distributed images", "INFO")

        for (device_ip, img_name), task_id in distribution_task_dict.items():
            task_name = "Distribution to {0}".format(device_ip)
            success_msg = "Successfully distributed image {0} to device {1}".format(
                img_name, device_ip
            )

            status_check = self.get_task_status_from_tasks_by_id(
                task_id, task_name, success_msg
            )

            if status_check.status == "success":
                success_distribution_list.append((device_ip, img_name))
            else:
                failed_distribution_list.append((device_ip, img_name))

        success_image_map = {}
        failed_image_map = {}

        for device_ip, img_name in success_distribution_list:
            if img_name not in success_image_map:
                success_image_map[img_name] = []
            success_image_map[img_name].append(device_ip)

        for device_ip, img_name in failed_distribution_list:
            if img_name not in failed_image_map:
                failed_image_map[img_name] = []
            failed_image_map[img_name].append(device_ip)

        success_msg_parts = [
            "{} to {}".format(img, ", ".join(devices))
            for img, devices in success_image_map.items()
        ]

        failed_msg_parts = [
            "{} to {}".format(img, ", ".join(devices))
            for img, devices in failed_image_map.items()
        ]

        final_msg = ""
        if success_msg_parts:
            final_msg += "Successfully distributed: " + "; ".join(success_msg_parts)
        if failed_msg_parts:
            if final_msg:
                final_msg += ". "
            final_msg += "Failed to distribute: " + "; ".join(failed_msg_parts) + "."

        self.log("Final Distribution Summary: {0}".format(final_msg), "INFO")

        if not success_distribution_list and failed_distribution_list:
            self.msg = final_msg
            self.set_operation_result(
                "failed", False, self.msg, "ERROR"
            ).check_return_status()
        elif success_distribution_list and failed_distribution_list:
            self.msg = final_msg
            self.set_operation_result("success", True, self.msg, "INFO")
            self.partial_successful_distribution = True
        elif device_ip_for_not_elg_list:
            self.msg = "Devices not eligible for image distribution: " + ", ".join(device_ip_for_not_elg_list)
            self.set_operation_result("success", False, self.msg, "WARNING")
        else:
            self.msg = final_msg
            self.set_operation_result("success", True, self.msg, "INFO")
            self.complete_successful_distribution = True

        return self

    def check_device_compliance(self, device_uuid, image_name):
        """
        Check the compliance status of a device's image.
        Parameters:
            self (object): An instance of the class interacting with Cisco DNA Center.
            device_uuid (str): The unique identifier of the device to check compliance for.
            image_name (str): The expected image name for compliance verification.
        Returns:
            tuple: A tuple containing:
                - device_ip (str or None): The IP address of the non-compliant device if it is not compliant, otherwise None.
                - device_id (str or None): The device UUID if it is non-compliant, otherwise None.
        Description:
            This function queries Cisco DNA Center for the compliance status of a given device's software image.
            If the device is found to be "NON_COMPLIANT," it retrieves the device's IP address and returns it along with the device UUID.
            If the device is compliant, a debug log is generated, and None is returned.
            In case of an exception, an error is logged, and the function updates the result status accordingly.
        """

        try:
            response = self.dnac._exec(
                family="compliance",
                function="compliance_details_of_device",
                params={"device_uuid": device_uuid, "category": "IMAGE"},
            )

            self.log(
                "Received API response from 'compliance_details_of_device': {0}".format(
                    str(response)
                ),
                "DEBUG",
            )
            response = response.get("response")[0]

            if response.get("status") == "NON_COMPLIANT":
                device_ip = self.get_device_ip_from_id(device_uuid)
                device_id = device_uuid
                self.log(
                    "Device {0} (IP: {1}) is NON_COMPLIANT.".format(
                        device_id, device_ip
                    ),
                    "WARNING",
                )
                return device_ip, device_id

            self.log(
                "The device with device id - {0} already distributed/activated with the image - {1} ".format(
                    device_uuid, image_name
                )
            )
            return None, None

        except Exception as e:
            self.msg = "Error in compliance_details_of_device due to {0}".format(e)
            self.set_operation_result(
                "failed", False, self.msg, "INFO"
            ).check_return_status()

    def get_diff_activation(self):
        """
        Get image activation parameters from the playbook and trigger image activation.
        Parameters:
            self (object): An instance of a class used for interacting with Cisco Catalyst Center.
        Returns:
            self (object): An instance of a class used for interacting with Cisco Catalyst Center.
        Description:
            This function retrieves image activation parameters from the playbook's 'activation_details' and triggers the
            activation of the specified software image on the specified device. It monitors the activation task's progress and
            updates the 'result' dictionary. If the operation is successful, 'changed' is set to True.
        """
        self.log("Retrieving distribution details from the playbook.", "DEBUG")

        activation_details = self.want.get("activation_details")
        if not activation_details:
            self.log(
                "No distribution details found. Skipping image activation.", "ERROR"
            )
            return self

        site_name = activation_details.get("site_name")
        device_family = activation_details.get("device_family_name")
        device_role = activation_details.get("device_role", "ALL")
        device_series_name = activation_details.get("device_series_name")

        self.log(
            "Fetching device UUIDs for site '{0}', family '{1}', role '{2}', and series '{3}'.".format(
                site_name, device_family, device_role, device_series_name
            ),
            "DEBUG",
        )

        device_uuid_list = self.get_device_uuids(
            site_name, device_family, device_role, device_series_name
        )
        image_id = self.have.get("activation_image_id")
        activation_device_id = self.have.get("activation_device_id")
        device_ip = self.get_device_ip_from_id(activation_device_id)
        image_name = self.want.get("activation_details").get("image_name")
        sub_package_images = self.want.get("activation_details").get(
            "sub_package_images"
        )

        self.log(
            "Fetched device details: "
            "UUID list: {0}, "
            "Image ID: {1}, "
            "Distribution Device ID: {2}, "
            "Device IP: {3}, "
            "Image Name: {4}, "
            "Sub-package Images: {5}".format(
                device_uuid_list if device_uuid_list else "Not Available",
                image_id if image_id else "Not Available",
                activation_device_id if activation_device_id else "Not Available",
                device_ip if device_ip else "Not Available",
                image_name if image_name else "Not Available",
                sub_package_images if sub_package_images else "Not Available",
            ),
            "DEBUG",
        )

        self.complete_successful_activation = False
        self.partial_successful_activation = False
        self.single_device_activation = False

        self.log("Fetching image activation parameters from playbook.", "INFO")

        all_images_for_activation = []
        all_images_for_activation.append(image_name)

        if sub_package_images:
            all_images_for_activation.extend([str(img) for img in sub_package_images])

        image_ids = {
            image: self.get_image_id(image) for image in all_images_for_activation
        }
        self.log(
            "Images identified for activation: {0}".format(", ".join(image_ids.keys())),
            "INFO",
        )

        if activation_device_id:
            success_msg_parts = []
            failed_msg_parts = []

            self.log(
                "Starting image activation for device IP {0} with ID {1}, targeting software version {2}.".format(
                    device_ip, activation_device_id, image_name
                ),
                "INFO",
            )

            elg_device_ip, device_id = self.check_device_compliance(
                self.have.get("activation_device_id"), image_name
            )

            if not elg_device_ip:
                self.msg = "The image '{0}' has already been activated on the device '{1}'.".format(
                    image_name, device_ip
                )
                self.set_operation_result("success", False, self.msg, "ERROR")
                return self

            self.log(
                "Device {0} is eligible for activation of image '{1}'.".format(
                    device_ip, image_name
                ),
                "INFO",
            )

            success_activation_list = []
            failed_activation_list = []

            for image_name, image_id in image_ids.items():
                payload = [
                    {
                        "activateLowerImageVersion": activation_details.get(
                            "activate_lower_image_version"
                        ),
                        "deviceUpgradeMode": activation_details.get(
                            "device_upgrade_mode"
                        ),
                        "distributeIfNeeded": activation_details.get(
                            "distribute_if_needed"
                        ),
                        "deviceUuid": self.have.get("activation_device_id"),
                        "imageUuidList": [image_id],
                    }
                ]

                activation_params = {
                    "schedule_validate": activation_details.get("schedule_validate"),
                    "payload": payload,
                }

                self.log(
                    "Activation Params: {0}".format(str(activation_params)), "INFO"
                )

                response = self.dnac._exec(
                    family="software_image_management_swim",
                    function="trigger_software_image_activation",
                    op_modifies=True,
                    params=activation_params,
                )
                self.log(
                    "Received API response from 'trigger_software_image_activation': {0}".format(
                        str(response)
                    ),
                    "DEBUG",
                )

                if (
                    not response
                    or "response" not in response
                    or "taskId" not in response["response"]
                ):
                    failed_msg = "Failed to initiate activation for image '{0}' (ID: {1}) on device with IP {2}.".format(
                        image_name, image_id, elg_device_ip
                    )
                    failed_msg_parts.append(failed_msg)
                    failed_activation_list.append(image_name)
                    self.log(failed_msg, "ERROR")
                    continue

                task_id = response["response"]["taskId"]
                self.log(
                    "Tracking activation task with Task ID: {0}".format(task_id), "INFO"
                )

                while True:
                    task_details = self.get_task_details(task_id)

                    if not task_details.get(
                        "isError"
                    ) and "completed successfully" in task_details.get("progress"):
                        success_msg = "'{0}' (ID: {1})".format(image_name, image_id)
                        success_msg_parts.append(success_msg)
                        success_activation_list.append(image_name)
                        self.log(
                            "Image '{0}' (ID: {1}) activation success.".format(
                                image_name, image_id
                            ),
                            "INFO",
                        )
                        break

                    if task_details.get("isError"):
                        failed_msg = "Activation of image '{0}' (ID: {1}) to the device with IP {2} has failed. Error: {3}".format(
                            image_name,
                            image_id,
                            elg_device_ip,
                            task_details.get("progress", "Unknown error"),
                        )
                        failed_msg_parts.append(failed_msg)
                        failed_activation_list.append(image_name)
                        self.log(failed_msg, "ERROR")
                        break

            final_msg = ""
            if success_msg_parts:
                final_msg += "Successfully activated: " + "; ".join(success_msg_parts)
            if failed_msg_parts:
                if final_msg:
                    final_msg += ". "
                final_msg += "Failed to activate: " + "; ".join(failed_msg_parts) + "."

            self.log("Final activation status: {0}".format(final_msg), "INFO")

            if not success_activation_list and failed_activation_list:
                self.msg = final_msg
                self.set_operation_result(
                    "failed", False, self.msg, "ERROR"
                ).check_return_status()
            elif success_activation_list and failed_activation_list:
                self.msg = final_msg
                self.set_operation_result("success", True, self.msg, "INFO")
                self.partial_successful_activation = True
            else:
                self.msg = final_msg
                self.set_operation_result("success", True, self.msg, "INFO")
                self.complete_successful_activation = True

            return self

        if len(device_uuid_list) == 0:
            self.status = "success"
            self.msg = "The SWIM image activation task could not proceed because no eligible devices were found."
            self.result["msg"] = self.msg
            self.result["response"] = self.msg
            self.log(self.msg, "WARNING")
            return self

        self.log(
            "Device UUIDs involved in Image Activation: {0}".format(
                str(device_uuid_list)
            ),
            "INFO",
        )

        activation_task_dict = {}
        success_activation_list = []
        failed_activation_list = []
        already_activated_devices = []
        elg_device_list = []
        device_ip_for_not_elg_list = []

        for device_uuid in device_uuid_list:
            device_ip = self.get_device_ip_from_id(device_uuid)
            activated = False
            self.log("Checking compliance for device {0}".format(device_ip), "INFO")

            for image_name, image_id in image_ids.items():

                elg_device_ip, device_id = self.check_device_compliance(
                    device_uuid, image_name
                )

                if not elg_device_ip:
                    device_ip_for_not_elg = self.get_device_ip_from_id(device_uuid)
                    device_ip_for_not_elg_list.append(device_ip_for_not_elg)
                    self.log(
                        "Device {0} is not eligible for activation of image '{1}'".format(
                            device_ip, image_name
                        ),
                        "WARNING",
                    )
                    continue

                self.log(
                    "Device {0} is eligible for activation of image {1}".format(
                        elg_device_ip, image_name
                    ),
                    "INFO",
                )
                elg_device_list.append(elg_device_ip)

                self.log(
                    "Starting activation of image '{0}' on device {1}".format(
                        image_name, device_ip
                    ),
                    "INFO",
                )

                payload = [
                    dict(
                        activateLowerImageVersion=activation_details.get(
                            "activate_lower_image_version"
                        ),
                        deviceUpgradeMode=activation_details.get("device_upgrade_mode"),
                        distributeIfNeeded=activation_details.get(
                            "distribute_if_needed"
                        ),
                        deviceUuid=device_id,
                        imageUuidList=[image_id],
                    )
                ]

                activation_params = dict(
                    schedule_validate=activation_details.get("schedule_validate"),
                    payload=payload,
                )
                self.log(
                    "Activation Params: {0}".format(str(activation_params)), "INFO"
                )

                response = self.dnac._exec(
                    family="software_image_management_swim",
                    function="trigger_software_image_activation",
                    op_modifies=True,
                    params=activation_params,
                )
                self.log(
                    "Received API from from 'trigger_software_image_activation': {0}".format(
                        str(response)
                    ),
                    "DEBUG",
                )

                if response:
                    task_id = response.get("response", {}).get("taskId")
                    activation_task_dict[(device_ip, image_name)] = task_id
                    self.log(
                        "Task ID {0} assigned for image {1} activation on device {2}".format(
                            task_id, image_name, device_ip
                        ),
                        "INFO",
                    )
                    activated = True

            if not activated:
                already_activated_devices.append(device_ip)
                self.log(
                    "Image already activated on device {0}".format(device_ip), "INFO"
                )

        # Check activation status sequentially
        for (device_ip, img_name), task_id in activation_task_dict.items():
            task_name = "Activation for {0}".format(device_ip)
            self.log(
                "Checking activation status for device {0}, image {1}, Task ID {2}".format(
                    device_ip, img_name, task_id
                ),
                "INFO",
            )
            success_msg = "Successfully activated image {0} on device {1}".format(
                img_name, device_ip
            )

            status_check = self.get_task_status_from_tasks_by_id(
                task_id, task_name, success_msg
            )

            if status_check.status == "success":
                success_activation_list.append((device_ip, img_name))
                self.log(
                    "Activation successful for device {0}, image {1}".format(
                        device_ip, img_name
                    ),
                    "INFO",
                )
            else:
                failed_activation_list.append((device_ip, img_name))
                self.log(
                    "Activation failed for device {0}, image {1}".format(
                        device_ip, img_name
                    ),
                    "ERROR",
                )

        success_image_map = {}
        failed_image_map = {}

        for device_ip, img_name in success_activation_list:
            success_image_map.setdefault(img_name, []).append(device_ip)

        for device_ip, img_name in failed_activation_list:
            failed_image_map.setdefault(img_name, []).append(device_ip)

        # Building message parts
        success_msg_parts = [
            "{} to {}".format(img, ", ".join(devices))
            for img, devices in success_image_map.items()
        ]

        failed_msg_parts = [
            "{} to {}".format(img, ", ".join(devices))
            for img, devices in failed_image_map.items()
        ]

        # Final single-line message formation
        final_msg = ""
        if success_msg_parts:
            final_msg += "Successfully activated: " + "; ".join(success_msg_parts)
        if failed_msg_parts:
            if final_msg:
                final_msg += ". "
            final_msg += "Failed to activate: " + "; ".join(failed_msg_parts) + "."

        if not success_activation_list and failed_activation_list:
            self.msg = final_msg
            self.set_operation_result(
                "failed", False, self.msg, "ERROR"
            ).check_return_status()
        elif success_activation_list and failed_activation_list:
            self.msg = final_msg
            self.set_operation_result("success", True, self.msg, "INFO")
            self.partial_successful_activation = True
        else:
            self.msg = final_msg
            self.set_operation_result("success", True, self.msg, "INFO")
            self.complete_successful_activation = True

        return self

    def get_diff_merged(self, config):
        """
        Get tagging details and then trigger distribution followed by activation if specified in the playbook.
        Parameters:
            self (object): An instance of a class used for interacting with Cisco Catalyst Center.
            config (dict): The configuration dictionary containing tagging, distribution, and activation details.
        Returns:
            self: The current instance of the class with updated 'result' and 'have' attributes.
        Description:
            This function checks the provided playbook configuration for tagging, distribution, and activation details. It
            then triggers these operations in sequence if the corresponding details are found in the configuration.The
            function monitors the progress of each task and updates the 'result' dictionary accordingly. If any of the
            operations are successful, 'changed' is set to True.
        """

        if config.get("tagging_details"):
            self.get_diff_tagging().check_return_status()

        if config.get("image_distribution_details"):
            self.get_diff_distribution().check_return_status()

        if config.get("image_activation_details"):
            self.get_diff_activation().check_return_status()

        return self

    def verify_diff_imported(self, import_type):
        """
        Verify the successful import of a software image into Cisco Catalyst Center.
        Args:
            self (object): An instance of a class used for interacting with Cisco Catalyst Center.
            import_type (str): The type of import, either 'remote' or 'local'.
        Returns:
            self (object): An instance of a class used for interacting with Cisco Catalyst Center.
        Description:
            This method verifies the successful import of a software image into Cisco Catalyst Center.
            It checks whether the image exists in Catalyst Center based on the provided import type.
            If the image exists, the status is set to 'success', and a success message is logged.
            If the image does not exist, a warning message is logged indicating a potential import failure.
        """
        names_of_images = []
        existence_status = {}

        if import_type == "remote":
            image_names = [
                url
                for item in self.want.get("url_import_details", {}).get("payload", [])
                for url in (
                    item.get("source_url")
                    if isinstance(item.get("source_url"), list)
                    else [item.get("source_url")]
                )
            ]
        elif import_type == "local":
            image_names = self.want.get("local_import_details", {}).get("file_path")
        else:
            image_names = self.want.get("cco_import_details", {}).get("image_name")

        if import_type == "remote" or import_type == "cco":
            if isinstance(image_names, str):
                name = image_names.split("/")[-1]
                image_exist = self.is_image_exist(name)
                names_of_images.append(name)
            else:
                for image_name in image_names:
                    name = image_name.split("/")[-1]
                    image_exist = self.is_image_exist(name)
                    existence_status[name] = image_exist
                    names_of_images.append(name)

                    if image_exist:
                        self.log(
                            "Image '{0}' exists in the Cisco Catalyst Center.".format(
                                name
                            ),
                            "INFO",
                        )
                    else:
                        self.log(
                            "Image '{0}' does NOT exist in the Cisco Catalyst Center.".format(
                                name
                            ),
                            "WARNING",
                        )

        else:
            name = image_names.split("/")[-1]
            image_exist = self.is_image_exist(name)
            existence_status[name] = image_exist
            names_of_images.append(name)
            if image_exist:
                self.log(
                    "Image '{0}' exists in the Cisco Catalyst Center.".format(name),
                    "INFO",
                )
            else:
                self.log(
                    "Image '{0}' does NOT exist in the Cisco Catalyst Center.".format(
                        name
                    ),
                    "WARNING",
                )

        imported_images = ", ".join(names_of_images)

        if all(existence_status.values()):
            self.status = "success"
            self.msg = "The requested image '{0}' has been imported into the Cisco Catalyst Center and its presence has been verified.".format(
                imported_images
            )
            self.log(self.msg, "INFO")
        else:
            self.log(
                "The playbook input for SWIM image '{0}' does not align with the Cisco Catalyst Center,"
                "indicating that the image may not have been imported successfully.".format(
                    name
                ),
                "INFO",
            )

        return self

    def verify_diff_tagged(self):
        """
        Verify the Golden tagging status of a software image in Cisco Catalyst Center.
        Args:
            self (object): An instance of a class used for interacting with Cisco Catalyst Center.
        Returns:
            self (object): An instance of a class used for interacting with Cisco Catalyst Center.
        Description:
            This method verifies the tagging status of a software image in Cisco Catalyst Center.
            It retrieves tagging details from the input, including the desired tagging status and image ID.
            Using the provided image ID, it obtains image parameters required for checking the image status.
            The method then queries Catalyst Center to get the golden tag status of the image.
            If the image status matches the desired tagging status, a success message is logged.
            If there is a mismatch between the playbook input and the Catalyst Center, a warning message is logged.
        """

        tagging_details = self.want.get("tagging_details")
        tag_image_golden = tagging_details.get("tagging")
        image_id = self.have.get("tagging_image_id")
        image_name = self.get_image_name_from_id(image_id)
        device_role = tagging_details.get("device_role", "ALL")

        for role in device_role.split(","):
            image_params = dict(
                image_id=self.have.get("tagging_image_id"),
                site_id=self.have.get("site_id"),
                device_family_identifier=self.have.get("device_family_identifier"),
                device_role=role.upper(),
            )
            self.log(
                "Parameters for checking the status of image: {0}".format(
                    str(image_params)
                ),
                "INFO",
            )

            response = self.dnac._exec(
                family="software_image_management_swim",
                function="get_golden_tag_status_of_an_image",
                op_modifies=True,
                params=image_params,
            )
            self.log(
                "Received API response from 'get_golden_tag_status_of_an_image': {0}".format(
                    str(response)
                ),
                "DEBUG",
            )

            response = response.get("response")
            if response:
                image_status = response["taggedGolden"]
                self.log(
                    "Current golden tag status for image '{0}': {1}".format(
                        image_name, image_status
                    ),
                    "DEBUG",
                )
                if image_status == tag_image_golden:
                    if tag_image_golden:
                        self.msg = """The requested image '{0}' has been tagged as golden in the Cisco Catalyst Center and
                                its status has been successfully verified.""".format(
                            image_name
                        )
                        self.log(self.msg, "INFO")
                    else:
                        self.msg = """The requested image '{0}' has been un-tagged as golden in the Cisco Catalyst Center and
                                image status has been verified.""".format(
                            image_name
                        )
                        self.log(self.msg, "INFO")
            else:
                self.log(
                    """Mismatch between the playbook input for tagging/un-tagging image as golden and the Cisco Catalyst Center indicates that
                            the tagging/un-tagging task was not executed successfully.""",
                    "INFO",
                )

        return self

    def verify_diff_distributed(self):
        """
        Verify the distribution status of a software image in Cisco Catalyst Center.
        Args:
            self (object): An instance of a class used for interacting with Cisco Catalyst Center.
        Returns:
            self (object): An instance of a class used for interacting with Cisco Catalyst Center.
        Description:
            This method verifies the distribution status of a software image in Cisco Catalyst Center.
            It retrieves the image ID and name from the input and if distribution device ID is provided, it checks the distribution status for that
            list of specific device and logs the info message based on distribution status.
        """

        image_id = self.have.get("distribution_image_id")
        image_name = self.get_image_name_from_id(image_id)

        if self.have.get("distribution_device_id"):
            if self.single_device_distribution:
                self.msg = """The requested image '{0}', associated with the device ID '{1}', has been successfully distributed in the Cisco Catalyst Center
                     and its status has been verified.""".format(
                    image_name, self.have.get("distribution_device_id")
                )
                self.log(self.msg, "INFO")
            else:
                self.log(
                    """Mismatch between the playbook input for distributing the image to the device with ID '{0}' and the actual state in the
                         Cisco Catalyst Center suggests that the distribution task might not have been executed
                         successfully.""".format(
                        self.have.get("distribution_device_id")
                    ),
                    "INFO",
                )
        elif self.complete_successful_distribution:
            self.msg = """The requested image '{0}', with ID '{1}', has been successfully distributed to all devices within the specified
                     site in the Cisco Catalyst Center.""".format(
                image_name, image_id
            )
            self.log(self.msg, "INFO")
        elif self.partial_successful_distribution:
            self.msg = """T"The requested image '{0}', with ID '{1}', has been partially distributed across some devices in the Cisco Catalyst
                     Center.""".format(
                image_name, image_id
            )
            self.log(self.msg, "INFO")
        else:
            self.msg = """The requested image '{0}', with ID '{1}', failed to be distributed across devices in the Cisco Catalyst
                     Center.""".format(
                image_name, image_id
            )
            self.log(self.msg, "INFO")

        return self

    def verify_diff_activated(self):
        """
        Verify the activation status of a software image in Cisco Catalyst Center.
        Args:
            self (object): An instance of a class used for interacting with Cisco Catalyst Center.
        Returns:
            self (object): An instance of a class used for interacting with Cisco Catalyst Center.
        Description:
            This method verifies the activation status of a software image in Cisco Catalyst Center and retrieves the image ID and name from
            the input. If activation device ID is provided, it checks the activation status for that specific device. Based on activation status
            a corresponding message is logged.
        """

        image_id = self.have.get("activation_image_id")
        image_name = self.get_image_name_from_id(image_id)

        if self.have.get("activation_device_id"):
            if self.single_device_activation:
                self.msg = """The requested image '{0}', associated with the device ID '{1}', has been successfully activated in the Cisco Catalyst
                         Center and its status has been verified.""".format(
                    image_name, self.have.get("activation_device_id")
                )
                self.log(self.msg, "INFO")
            else:
                self.log(
                    """Mismatch between the playbook's input for activating the image '{0}' on the device with ID '{1}' and the actual state in
                         the Cisco Catalyst Center suggests that the activation task might not have been executed
                         successfully.""".format(
                        image_name, self.have.get("activation_device_id")
                    ),
                    "INFO",
                )
        elif self.complete_successful_activation:
            self.msg = """The requested image '{0}', with ID '{1}', has been successfully activated on all devices within the specified site in the
                     Cisco Catalyst Center.""".format(
                image_name, image_id
            )
            self.log(self.msg, "INFO")
        elif self.partial_successful_activation:
            self.msg = """"The requested image '{0}', with ID '{1}', has been partially activated on some devices in the Cisco
                     Catalyst Center.""".format(
                image_name, image_id
            )
            self.log(self.msg, "INFO")
        else:
            self.msg = """The activation of the requested image '{0}', with ID '{1}', failed on devices in the Cisco
                     Catalyst Center.""".format(
                image_name, image_id
            )
            self.log(self.msg, "INFO")

        return self

    def verify_diff_merged(self, config):
        """
        Verify the merged status(Importing/Tagging/Distributing/Actiavting) the SWIM Image in devices in Cisco Catalyst Center.
        Args:
            - self (object): An instance of a class used for interacting with Cisco Catalyst Center.
            - config (dict): The configuration details to be verified.
        Return:
            - self (object): An instance of a class used for interacting with Cisco Catalyst Center.
        Description:
            This method checks the merged status of a configuration in Cisco Catalyst Center by retrieving the current state
            (have) and desired state (want) of the configuration, logs the states, and validates whether the specified
            SWIM operation performed or not.
        """

        self.get_have()
        self.log("Current State (have): {0}".format(str(self.have)), "INFO")
        self.log("Desired State (want): {0}".format(str(self.want)), "INFO")

        import_type = self.want.get("import_type")
        if import_type:
            self.verify_diff_imported(import_type).check_return_status()

        tagged = self.want.get("tagging_details")
        if tagged:
            self.verify_diff_tagged().check_return_status()

        distribution_details = self.want.get("distribution_details")
        if distribution_details:
            self.verify_diff_distributed().check_return_status()

        activation_details = self.want.get("activation_details")
        if activation_details:
            self.verify_diff_activated().check_return_status()

        return self

    def get_diff_deleted(self, config):
        """
        Deletes software images from Cisco Catalyst Center based on the image names provided in the configuration.

        Args:
            config (dict): A dictionary containing the configuration for image deletion.
                        Expected to have a key "image_name" with a list of image names to be deleted.

        Returns:
            self (object): Returns the current object instance after processing the deletion request.

        Raises:
            None explicitly, but exceptions during API execution are caught and logged.

        Description:
            1. Extract the list of image names from the config.
            2. For each image name:
                - Retrieve the corresponding image ID using `get_image_id`.
                - If image ID is found:
                    - Attempt to delete the image using Cisco Catalyst Center API.
                    - Log the response and update status based on API result.
                - If image ID is not found or an exception occurs, log it as a failure.
            3. After processing all images:
                - Summarize the results into success and failure messages.
                - Set final operation result status (`success` or `failed`) based on outcomes.
        """
        image_names = config.get("image_name", [])
        self.log("Image names to be deleted: {0}".format(image_names), "INFO")
        if not image_names:
            self.msg = "No image names provided for deletion."
            self.set_operation_result("failed", False, self.msg, "ERROR").check_return_status()

        results = []

        for image_name in image_names:
            image_id = self.get_image_id(image_name)

            if not image_id:
                msg = "Image '{0}' does not exist in Cisco Catalyst Center.".format(image_name)
                results.append({"image": image_name, "status": "failed", "message": msg})
                continue

            try:
                self.log("Attempting to delete image '{0}' with ID '{1}'.".format(image_name, image_id), "INFO")
                response = self.dnac._exec(
                    family="software_image_management_swim",
                    function='delete_image_v1',
                    op_modifies=True,
                    params={"id": image_id}
                )
                self.check_tasks_response_status(response, "delete_image_v1")
                self.log("Received API response from 'delete_image_v1': {0}".format(str(response)), "DEBUG")

                if self.status not in ["failed", "exited"]:
                    msg = "Image '{0}' deleted successfully.".format(image_name)
                    results.append({"image": image_name, "status": "success", "message": msg})
                else:
                    msg = "Image '{0}' failed to delete: {1}".format(image_name, self.msg)
                    results.append({"image": image_name, "status": "failed", "message": msg})

            except Exception as e:
                msg = "Image '{0}' failed to delete due to exception: {1}".format(image_name, str(e))
                results.append({"image": image_name, "status": "failed", "message": msg})

        # Summarize results
        success_msgs = []
        failure_msgs = []

        for res in results:
            log_level = "INFO" if res["status"] == "success" else "ERROR"
            self.set_operation_result(res["status"], res["status"] == "success", res["message"], log_level)

            if res["status"] == "success":
                success_msgs.append("Image {0} deleted successfully.".format(res["image"]))
            else:
                failure_msgs.append("Image {0} failed to delete.".format(res["image"]))

        # Final decision
        if success_msgs:
            full_msg = " ".join(success_msgs + failure_msgs)
            self.msg = full_msg
            self.set_operation_result("success", True, self.msg, "INFO")
            return self
        else:
            full_msg = " ".join(failure_msgs)
            self.msg = full_msg
            self.set_operation_result("failed", False, self.msg, "ERROR").check_return_status()

    def verify_diff_deleted(self, config):

        image_names = config.get("image_name", [])
        self.log("Image names to be deleted: {0}".format(image_names), "INFO")

        for image_name in image_names:
            image_id = self.get_image_id_v1(image_name)

            if not image_id:
                self.msg = "Image '{0}' does not exist in Cisco Catalyst Center. hence deletion has been verified".format(image_name)
                self.log(self.msg, "INFO")
            else:
                self.msg = "Image '{0}' still exists in Cisco Catalyst Center. Deletion has not been verified.".format(image_name)
                self.log(self.msg, "ERROR")

        return self

    def update_swim_profile_messages(self):
        """
        Verify the merged status (Importing/Tagging/Distributing/Activating) of the SWIM Image in devices in Cisco Catalyst Center.
        Args:
            - self (object): An instance of a class used for interacting with Cisco Catalyst Center.
        Return:
            - self (object): An instance of a class used for interacting with Cisco Catalyst Center.
        Description:
            This method checks the merged status of a configuration in Cisco Catalyst Center by retrieving the current state
            (have) and desired state (want) of the configuration. It logs the current and desired states, and validates whether
            the specified SWIM operation (Importing, Tagging, Distributing, or Activating) has been successfully performed or not.
        """

        if self.images_to_import or self.existing_images:
            imported_images_str = ", ".join(self.images_to_import)
            skipped_images_str = ", ".join(self.existing_images)

            messages = []

            if skipped_images_str:
                messages.append(
                    "Image(s) {0} were skipped as they already exist in Cisco Catalyst Center.".format(
                        skipped_images_str
                    )
                )

            if imported_images_str:
                messages.append(
                    "Image(s) {0} have been imported successfully into Cisco Catalyst Center.".format(
                        imported_images_str
                    )
                )
                self.result["changed"] = True

            elif not skipped_images_str:
                messages.append("No images were imported.")

            self.msg = " ".join(messages)

            self.result["msg"] = self.msg
            self.result["response"] = self.msg
            self.log(self.msg, "INFO")

            return self


def main():
<<<<<<< HEAD
    """ main entry point for module execution
    """

    element_spec = {'dnac_host': {'required': True, 'type': 'str'},
                    'dnac_port': {'type': 'str', 'default': '443'},
                    'dnac_username': {'type': 'str', 'default': 'admin', 'aliases': ['user']},
                    'dnac_password': {'type': 'str', 'no_log': True},
                    'dnac_verify': {'type': 'bool', 'default': 'True'},
                    'dnac_version': {'type': 'str', 'default': '2.2.3.3'},
                    'dnac_debug': {'type': 'bool', 'default': False},
                    'dnac_log_level': {'type': 'str', 'default': 'WARNING'},
                    "dnac_log_file_path": {"type": 'str', "default": 'dnac.log'},
                    "dnac_log_append": {"type": 'bool', "default": True},
                    'dnac_log': {'type': 'bool', 'default': False},
                    'validate_response_schema': {'type': 'bool', 'default': True},
                    'config_verify': {'type': 'bool', "default": False},
                    'dnac_api_task_timeout': {'type': 'int', "default": 1200},
                    'dnac_task_poll_interval': {'type': 'int', "default": 2},
                    'config': {'required': True, 'type': 'list', 'elements': 'dict'},
                    'state': {'default': 'merged', 'choices': ['merged', 'deleted']}
                    }
=======
    """main entry point for module execution"""

    element_spec = {
        "dnac_host": {"required": True, "type": "str"},
        "dnac_port": {"type": "str", "default": "443"},
        "dnac_username": {"type": "str", "default": "admin", "aliases": ["user"]},
        "dnac_password": {"type": "str", "no_log": True},
        "dnac_verify": {"type": "bool", "default": "True"},
        "dnac_version": {"type": "str", "default": "2.2.3.3"},
        "dnac_debug": {"type": "bool", "default": False},
        "dnac_log_level": {"type": "str", "default": "WARNING"},
        "dnac_log_file_path": {"type": "str", "default": "dnac.log"},
        "dnac_log_append": {"type": "bool", "default": True},
        "dnac_log": {"type": "bool", "default": False},
        "validate_response_schema": {"type": "bool", "default": True},
        "config_verify": {"type": "bool", "default": False},
        "dnac_api_task_timeout": {"type": "int", "default": 1200},
        "dnac_task_poll_interval": {"type": "int", "default": 2},
        "config": {"required": True, "type": "list", "elements": "dict"},
        "state": {"default": "merged", "choices": ["merged"]},
    }
>>>>>>> f96b8607

    module = AnsibleModule(argument_spec=element_spec, supports_check_mode=False)

    ccc_swims = Swim(module)
    state = ccc_swims.params.get("state")

    if ccc_swims.compare_dnac_versions(ccc_swims.get_ccc_version(), "2.3.5.3") < 0:
        ccc_swims.msg = """The specified version '{0}' does not support the 'swim_workflow_manager' feature.
        Supported versions start from '2.3.5.3' onwards. """.format(
            ccc_swims.get_ccc_version()
        )
        ccc_swims.status = "failed"
        ccc_swims.check_return_status()

    if state not in ccc_swims.supported_states:
        ccc_swims.status = "invalid"
        ccc_swims.msg = "State {0} is invalid".format(state)
        ccc_swims.check_return_status()

    ccc_swims.validate_input().check_return_status()
    config_verify = ccc_swims.params.get("config_verify")

    for config in ccc_swims.validated_config:
        ccc_swims.reset_values()
        ccc_swims.get_want(config).check_return_status()
        ccc_swims.get_diff_import().check_return_status()
        ccc_swims.get_have().check_return_status()
        ccc_swims.get_diff_state_apply[state](config).check_return_status()
        if config_verify:
            ccc_swims.verify_diff_state_apply[state](config).check_return_status()
    ccc_swims.update_swim_profile_messages()
    module.exit_json(**ccc_swims.result)


if __name__ == "__main__":
    main()<|MERGE_RESOLUTION|>--- conflicted
+++ resolved
@@ -50,11 +50,7 @@
     description: The state of Catalyst Center after
       module completion.
     type: str
-<<<<<<< HEAD
     choices: [ merged, deleted]
-=======
-    choices: [merged]
->>>>>>> f96b8607
     default: merged
   config:
     description: List of details of SWIM image being
@@ -556,31 +552,17 @@
     software_image_management_swim.SoftwareImageManagementSwim.tag_as_golden_image,
     software_image_management_swim.SoftwareImageManagementSwim.trigger_software_image_distribution,
     software_image_management_swim.SoftwareImageManagementSwim.trigger_software_image_activation,
-<<<<<<< HEAD
     software_image_management_swim.SoftwareImageManagementSwim.delete_image_v1,
 
-=======
->>>>>>> f96b8607
   - Paths used are
     post /dna/intent/api/v1/image/importation/source/url,
     post /dna/intent/api/v1/image/importation/golden,
     post /dna/intent/api/v1/image/distribution,
-<<<<<<< HEAD
     post /dna/intent/api/v1/image/activation/device,
     delete /dna/intent/api/v1/images/{id},
 
   - Added the parameter 'dnac_api_task_timeout', 'dnac_task_poll_interval' options in v6.13.2.
 
-
-
-=======
-    post
-    /dna/intent/api/v1/image/activation/device,
-    - Added
-    the parameter 'dnac_api_task_timeout',
-    'dnac_task_poll_interval'
-    options in v6.13.2.
->>>>>>> f96b8607
 """
 EXAMPLES = r"""
 ---
@@ -836,7 +818,6 @@
     dnac_log_level: "{{dnac_log_level}}"
     dnac_log: true
     config:
-<<<<<<< HEAD
     - image_activation_details:
         image_name: cat9k_iosxe.17.12.01.SPA.bin
         site_name: Global/USA/San Francisco/BGL_18
@@ -864,18 +845,7 @@
     state: deleted
     config:
       - image_name: [C9800-SW-iosxe-wlc.17.07.01.SPA.bin]
-=======
-      - image_activation_details:
-          image_name: cat9k_iosxe.17.12.01.SPA.bin
-          site_name: Global/USA/San Francisco/BGL_18
-          device_role: ALL
-          device_family_name: Switches and Hubs
-          device_series_name: Cisco Catalyst 9300 Series
-            Switches
-          scehdule_validate: false
-          activate_lower_image_version: true
-          distribute_if_needed: true
->>>>>>> f96b8607
+
 """
 RETURN = r"""
 #Case: SWIM image is successfully imported, tagged as golden, distributed and activated on a device
@@ -947,18 +917,11 @@
             return self
 
         temp_spec = dict(
-<<<<<<< HEAD
             image_name=dict(type='list', elements='str'),
             import_image_details=dict(type='dict'),
             tagging_details=dict(type='dict'),
             image_distribution_details=dict(type='dict'),
             image_activation_details=dict(type='dict'),
-=======
-            import_image_details=dict(type="dict"),
-            tagging_details=dict(type="dict"),
-            image_distribution_details=dict(type="dict"),
-            image_activation_details=dict(type="dict"),
->>>>>>> f96b8607
         )
 
         # Validate swim params
@@ -1436,15 +1399,9 @@
                 get_site_names = self.get_site(site_names)
                 self.log("Fetched site names: {0}".format(str(get_site_names)), "DEBUG")
 
-<<<<<<< HEAD
                 for item in get_site_names['response']:
                     if 'nameHierarchy' in item and 'id' in item:
                         site_info[item['nameHierarchy']] = item['id']
-=======
-            for item in get_site_names["response"]:
-                if "nameHierarchy" in item and "id" in item:
-                    site_info[item["nameHierarchy"]] = item["id"]
->>>>>>> f96b8607
 
             self.log("Site information retrieved: {0}".format(str(site_info)), "DEBUG")
             for site_name, site_id in site_info.items():
@@ -4230,9 +4187,8 @@
 
 
 def main():
-<<<<<<< HEAD
-    """ main entry point for module execution
-    """
+
+    """ main entry point for module execution """
 
     element_spec = {'dnac_host': {'required': True, 'type': 'str'},
                     'dnac_port': {'type': 'str', 'default': '443'},
@@ -4252,29 +4208,6 @@
                     'config': {'required': True, 'type': 'list', 'elements': 'dict'},
                     'state': {'default': 'merged', 'choices': ['merged', 'deleted']}
                     }
-=======
-    """main entry point for module execution"""
-
-    element_spec = {
-        "dnac_host": {"required": True, "type": "str"},
-        "dnac_port": {"type": "str", "default": "443"},
-        "dnac_username": {"type": "str", "default": "admin", "aliases": ["user"]},
-        "dnac_password": {"type": "str", "no_log": True},
-        "dnac_verify": {"type": "bool", "default": "True"},
-        "dnac_version": {"type": "str", "default": "2.2.3.3"},
-        "dnac_debug": {"type": "bool", "default": False},
-        "dnac_log_level": {"type": "str", "default": "WARNING"},
-        "dnac_log_file_path": {"type": "str", "default": "dnac.log"},
-        "dnac_log_append": {"type": "bool", "default": True},
-        "dnac_log": {"type": "bool", "default": False},
-        "validate_response_schema": {"type": "bool", "default": True},
-        "config_verify": {"type": "bool", "default": False},
-        "dnac_api_task_timeout": {"type": "int", "default": 1200},
-        "dnac_task_poll_interval": {"type": "int", "default": 2},
-        "config": {"required": True, "type": "list", "elements": "dict"},
-        "state": {"default": "merged", "choices": ["merged"]},
-    }
->>>>>>> f96b8607
 
     module = AnsibleModule(argument_spec=element_spec, supports_check_mode=False)
 
