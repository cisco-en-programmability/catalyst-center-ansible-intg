--- conflicted
+++ resolved
@@ -112,7 +112,6 @@
           interface_name:
             description: The name of the interface.
             type: str
-<<<<<<< HEAD
             required: true
         provisioning:
             description:
@@ -139,10 +138,7 @@
             default: false
         site_name_hierarchy:
             description: Name of the site where the device will be added. This parameter is required for provisioning the device and assigning it to a site.
-=======
-          vlan_id:
-            description: The VLAN ID associated with the interface.
->>>>>>> 3157b5df
+
             type: str
           interface_ip_address:
             description: The IP address assigned to the interface.
@@ -186,7 +182,6 @@
             description:
               - The percentage of APs to reboot simultaneously during an upgrade.
               - Supported in Cisco Catalyst version 2.3.7.6 and later.
-<<<<<<< HEAD
             type: dict
             suboptions:
                 enable_rolling_ap_upgrade:
@@ -233,16 +228,11 @@
                     type: bool
                     default: false
 
-=======
-              - Must be either 5, 15 or 25 representing the proportion of APs to reboot
-                at once.
-            type: int
->>>>>>> 3157b5df
+
 requirements:
   - dnacentersdk == 2.4.5
   - python >= 3.9
 notes:
-<<<<<<< HEAD
   - SDK Methods used are
     sites.Sites.get_site,
     devices.Devices.get_network_device_by_ip,
@@ -269,15 +259,7 @@
     post /dna/intent/api/v1/applicationVisibility/networkDevices/enableAppTelemetry
     post /dna/intent/api/v1/applicationVisibility/networkDevices/disableAppTelemetry
 
-=======
-  - SDK Methods used are sites.Sites.get_site, devices.Devices.get_network_device_by_ip,
-    task.Task.get_task_by_id, sda.Sda.get_provisioned_wired_device, sda.Sda.re_provision_wired_device,
-    sda.Sda.provision_wired_device, wireless.Wireless.provision
-  - Paths used are get /dna/intent/api/v1/site get /dna/intent/api/v1/network-device/ip-address/{ipAddress}
-    get /dna/intent/api/v1/task/{taskId} get /dna/intent/api/v1/business/sda/provision-device
-    put /dna/intent/api/v1/business/sda/provision-device post /dna/intent/api/v1/business/sda/provision-device
-    post /dna/intent/api/v1/wireless/provision
->>>>>>> 3157b5df
+
   - Added 'provisioning' option in v6.16.0
   - Added provisioning and reprovisioning of wireless devices in v6.16.0
 """
@@ -404,7 +386,6 @@
     state: deleted
     config_verify: true
     config:
-<<<<<<< HEAD
         - management_ip_address: 204.1.2.2
 
 - name: Unprovision a device from a site
@@ -478,9 +459,7 @@
           - application_telemetry:
               - device_ips: ["204.1.1.2","204.192.6.200"]
                 telemetry: disable
-=======
-      - management_ip_address: 204.1.2.2
->>>>>>> 3157b5df
+
 """
 RETURN = r"""
 # Case_1: Successful creation/updation/deletion of provision
@@ -2471,21 +2450,14 @@
     config_verify = ccc_provision.params.get("config_verify")
 
     if ccc_provision.compare_dnac_versions(ccc_provision.get_ccc_version(), "2.3.5.3") < 0:
-<<<<<<< HEAD
+
          ccc_provision.msg = (
              "The specified version '{0}' does not support the 'provision_workflow_manager' feature. Supported versions start from '2.3.5.3' onwards. "
              .format(ccc_provision.get_ccc_version())
          )
          ccc_provision.status = "failed"
          ccc_provision.check_return_status()
-=======
-        ccc_provision.msg = (
-            "The specified version '{0}' does not support the 'provision_workflow_manager' feature. Supported versions start from '2.3.5.3' onwards. "
-            .format(ccc_provision.get_ccc_version())
-        )
-        ccc_provision.status = "failed"
-        ccc_provision.check_return_status()
->>>>>>> 3157b5df
+
 
     state = ccc_provision.params.get("state")
     if state not in ccc_provision.supported_states:
